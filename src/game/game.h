/**
 * Canary - A free and open-source MMORPG server emulator
 * Copyright (©) 2019-2022 OpenTibiaBR <opentibiabr@outlook.com>
 * Repository: https://github.com/opentibiabr/canary
 * License: https://github.com/opentibiabr/canary/blob/main/LICENSE
 * Contributors: https://github.com/opentibiabr/canary/graphs/contributors
 * Website: https://docs.opentibiabr.org/
*/

#ifndef SRC_GAME_GAME_H_
#define SRC_GAME_GAME_H_

#include <unordered_set>
#include <ranges>
#include <numeric>

#include "creatures/players/account/account.hpp"
#include "creatures/combat/combat.h"
#include "items/containers/container.h"
#include "game/gamestore.h"
#include "creatures/players/grouping/groups.h"
#include "io/iobestiary.h"
#include "items/item.h"
#include "map/map.h"
#include "creatures/npcs/npc.h"
#include "movement/position.h"
#include "creatures/players/player.h"
#include "lua/creature/raids.h"
#include "creatures/players/grouping/team_finder.hpp"
#include "utils/wildcardtree.h"
#include "io/ioprey.h"
#include "items/items_classification.hpp"
#include "protobuf/appearances.pb.h"

class ServiceManager;
class Creature;
class Monster;
class Npc;
class CombatInfo;
class Charm;
class IOPrey;
class ItemClassification;

static constexpr int32_t EVENT_LIGHTINTERVAL_MS = 10000;
static constexpr int32_t EVENT_DECAYINTERVAL = 250;
static constexpr int32_t EVENT_DECAY_BUCKETS = 4;

class Game
{
	public:
		Game();
		~Game();

		// Singleton - ensures we don't accidentally copy it.
		Game(const Game&) = delete;
		Game& operator=(const Game&) = delete;

		static Game& getInstance() {
			// Guaranteed to be destroyed
			static Game instance;
			// Instantiated on first use
			return instance;
		}

		void loadBoostedCreature();
		void start(ServiceManager* manager);

		void forceRemoveCondition(uint32_t creatureId, ConditionType_t type, ConditionId_t conditionId);

		/**
		* Load the main map
		 * \param filename Is the map custom name (Example: "map".otbm, not is necessary add extension .otbm)
		 * \returns true if the custom map was loaded successfully
		*/
		bool loadMainMap(const std::string& filename);
		/**
		* Load the custom map
		 * \param filename Is the map custom name (Example: "map".otbm, not is necessary add extension .otbm)
		 * \returns true if the custom map was loaded successfully
		*/
		bool loadCustomMap(const std::string& filename);
		void loadMap(const std::string& path);

		void getMapDimensions(uint32_t& width, uint32_t& height) const {
			width = map.width;
			height = map.height;
		}

		void setWorldType(WorldType_t type);
		WorldType_t getWorldType() const {
			return worldType;
		}

		std::map<uint32_t, TeamFinder*> getTeamFinderList() const {
			return teamFinderMap;
		}
		void registerTeamFinderAssemble(uint32_t leaderGuid, TeamFinder* teamFinder) {
			teamFinderMap[leaderGuid] = teamFinder;
		}
		void removeTeamFinderListed(uint32_t leaderGuid) {
			teamFinderMap.erase(leaderGuid);
		}

		Cylinder* internalGetCylinder(Player* player, const Position& pos) const;
		Thing* internalGetThing(Player* player, const Position& pos, int32_t index,
								uint32_t itemId, StackPosType_t type) const;
		static void internalGetPosition(Item* item, Position& pos, uint8_t& stackpos);

		static std::string getTradeErrorDescription(ReturnValue ret, Item* item);

		Creature* getCreatureByID(uint32_t id);

		Monster* getMonsterByID(uint32_t id);

		Npc* getNpcByID(uint32_t id);

		Player* getPlayerByID(uint32_t id);

		Creature* getCreatureByName(const std::string& s);

		Npc* getNpcByName(const std::string& s);

		Player* getPlayerByName(const std::string& s);

		Player* getPlayerByGUID(const uint32_t& guid);

		ReturnValue getPlayerByNameWildcard(const std::string& s, Player*& player);

		Player* getPlayerByAccount(uint32_t acc);

		bool internalPlaceCreature(Creature* creature, const Position& pos, bool extendedPos = false, bool forced = false, bool creatureCheck = false);

		bool placeCreature(Creature* creature, const Position& pos, bool extendedPos = false, bool force = false);

		bool removeCreature(Creature* creature, bool isLogout = true);
		void executeDeath(uint32_t creatureId);

		void addCreatureCheck(Creature* creature);
		static void removeCreatureCheck(Creature* creature);

		size_t getPlayersOnline() const {
			return players.size();
		}
		size_t getMonstersOnline() const {
			return monsters.size();
		}
		size_t getNpcsOnline() const {
			return npcs.size();
		}
		uint32_t getPlayersRecord() const {
			return playersRecord;
		}
		uint16_t getItemsPriceCount() const {
			return itemsSaleCount;
		}

		void addItemsClassification(ItemClassification* itemsClassification) {
			itemsClassifications.push_back(itemsClassification);
		}
		const ItemClassification* getItemsClassification(uint8_t id, bool create) {
			const auto it = std::ranges::find_if(itemsClassifications.begin(), itemsClassifications.end(), [id](const ItemClassification* itemClassification) {
				return itemClassification->id == id;
				});

			if (it != itemsClassifications.end()) {
				return *it;
			} else if (create) {
				ItemClassification* itemClassification = new ItemClassification(id);
				addItemsClassification(itemClassification);
				return itemClassification;
			}

			return nullptr;
		}

		LightInfo getWorldLightInfo() const;

		bool gameIsDay();

		ReturnValue internalMoveCreature(Creature* creature,
                                         Direction direction, uint32_t flags = 0);
		ReturnValue internalMoveCreature(Creature& creature,
                                         Tile& toTile, uint32_t flags = 0);

		ReturnValue internalMoveItem(Cylinder* fromCylinder, Cylinder* toCylinder,
                                     int32_t index, Item* item, uint32_t count,
                                     Item** internalMoveItem, uint32_t flags = 0,
                                     Creature* actor = nullptr,
                                     Item* tradeItem = nullptr);

		ReturnValue internalAddItem(Cylinder* toCylinder, Item* item,
                                     int32_t index = INDEX_WHEREEVER,
                                     uint32_t flags = 0, bool test = false);
		ReturnValue internalAddItem(Cylinder* toCylinder, Item* item, int32_t index,
                                     uint32_t flags, bool test, uint32_t& remainderCount);
		ReturnValue internalRemoveItem(Item* item, int32_t count = -1,
                                       bool test = false, uint32_t flags = 0);

		ReturnValue internalPlayerAddItem(Player* player, Item* item,
                                          bool dropOnMap = true,
                                          Slots_t slot = CONST_SLOT_WHEREEVER);

		Item* findItemOfType(Cylinder* cylinder, uint16_t itemId,
                             bool depthSearch = true, int32_t subType = -1) const;

		void createLuaItemsOnMap();

		bool removeMoney(Cylinder* cylinder, uint64_t money,
                         uint32_t flags = 0, bool useBank = false);

		void addMoney(Cylinder* cylinder, uint64_t money, uint32_t flags = 0);

		Item* transformItem(Item* item, uint16_t newId, int32_t newCount = -1);

		ReturnValue internalTeleport(Thing* thing, const Position& newPos,
                                     bool pushMove = true, uint32_t flags = 0);

		bool internalCreatureTurn(Creature* creature, Direction dir);

		bool internalCreatureSay(Creature* creature, SpeakClasses type,
                                 const std::string& text,
                                 bool ghostMode,
                                 SpectatorHashSet* spectatorsPtr = nullptr,
                                 const Position* pos = nullptr);

		void internalQuickLootCorpse(Player* player, Container* corpse);

		ReturnValue internalQuickLootItem(Player* player, Item* item,
                    ObjectCategory_t category = OBJECTCATEGORY_DEFAULT);

		ObjectCategory_t getObjectCategory(const Item* item);

		uint64_t getItemMarketPrice(std::map<uint16_t, uint32_t>  const &itemMap, bool buyPrice) const;

		void loadPlayersRecord();
		void checkPlayersRecord();

		void sendGuildMotd(uint32_t playerId);
		void kickPlayer(uint32_t playerId, bool displayEffect);
		void playerReportBug(uint32_t playerId, const std::string& message,
                             const Position& position, uint8_t category);
		void playerDebugAssert(uint32_t playerId, const std::string& assertLine,
                               const std::string& date, const std::string& description,
                               const std::string& comment);
		void playerPreyAction(uint32_t playerId, uint8_t slot, uint8_t action, uint8_t option, int8_t index, uint16_t raceId);
		void playerTaskHuntingAction(uint32_t playerId, uint8_t slot, uint8_t action, bool upgrade, uint16_t raceId);
		void playerNpcGreet(uint32_t playerId, uint32_t npcId);
		void playerAnswerModalWindow(uint32_t playerId, uint32_t modalWindowId,
                                     uint8_t button, uint8_t choice);
		void playerReportRuleViolationReport(uint32_t playerId,
                                             const std::string& targetName,
                                             uint8_t reportType, uint8_t reportReason,
                                             const std::string& comment,
                                             const std::string& translation);

		void playerCyclopediaCharacterInfo(Player* player, uint32_t characterID, CyclopediaCharacterInfoType_t characterInfoType, uint16_t entriesPerPage, uint16_t page);

		static void playerSendHighscoreTask(DBResult_ptr result, bool, uint32_t playerID, uint8_t category, uint8_t entriesPerPage);
		void playerHighscores(Player* player, HighscoreType_t type, uint8_t category, uint32_t vocation, const std::string& worldName, uint16_t page, uint8_t entriesPerPage);

		void playerTournamentLeaderboard(uint32_t playerId, uint8_t leaderboardType);

		void updatePlayerSaleItems(uint32_t playerId);

		bool internalStartTrade(Player* player, Player* partner, Item* tradeItem);
		void internalCloseTrade(Player* player);
		bool playerBroadcastMessage(Player* player, const std::string& text) const;
		void broadcastMessage(const std::string& text, MessageClasses type) const;

		//Implementation of player invoked events
		void playerTeleport(uint32_t playerId, const Position& pos);
		void playerMoveThing(uint32_t playerId, const Position& fromPos, uint16_t itemId, uint8_t fromStackPos,
                              const Position& toPos, uint8_t count);
		void playerMoveCreatureByID(uint32_t playerId, uint32_t movingCreatureId, const Position& movingCreatureOrigPos, const Position& toPos);
		void playerMoveCreature(Player* playerId, Creature* movingCreature, const Position& movingCreatureOrigPos, Tile* toTile);
		void playerMoveItemByPlayerID(uint32_t playerId, const Position& fromPos, uint16_t itemId, uint8_t fromStackPos, const Position& toPos, uint8_t count);
		void playerMoveItem(Player* player, const Position& fromPos,
							uint16_t itemId, uint8_t fromStackPos, const Position& toPos, uint8_t count, Item* item, Cylinder* toCylinder);
		void playerEquipItem(uint32_t playerId, uint16_t itemId);
		void playerMove(uint32_t playerId, Direction direction);
		void playerCreatePrivateChannel(uint32_t playerId);
		void playerChannelInvite(uint32_t playerId, const std::string& name);
		void playerChannelExclude(uint32_t playerId, const std::string& name);
		void playerRequestChannels(uint32_t playerId);
		void playerOpenChannel(uint32_t playerId, uint16_t channelId);
		void playerCloseChannel(uint32_t playerId, uint16_t channelId);
		void playerOpenPrivateChannel(uint32_t playerId, std::string& receiver);
		void playerStowItem(uint32_t playerId, const Position& pos, uint16_t itemId, uint8_t stackpos, uint8_t count, bool allItems);
		void playerStashWithdraw(uint32_t playerId, uint16_t itemId, uint32_t count, uint8_t stackpos);
		void playerCloseNpcChannel(uint32_t playerId);
		void playerReceivePing(uint32_t playerId);
		void playerReceivePingBack(uint32_t playerId);
		void playerAutoWalk(uint32_t playerId, const std::forward_list<Direction>& listDir);
		void playerStopAutoWalk(uint32_t playerId);
		void playerUseItemEx(uint32_t playerId, const Position& fromPos, uint8_t fromStackPos,
                              uint16_t fromItemId, const Position& toPos, uint8_t toStackPos, uint16_t toItemId);
		void playerUseItem(uint32_t playerId, const Position& pos, uint8_t stackPos, uint8_t index, uint16_t itemId);
		void playerUseWithCreature(uint32_t playerId, const Position& fromPos, uint8_t fromStackPos, uint32_t creatureId, uint16_t itemId);
		void playerCloseContainer(uint32_t playerId, uint8_t cid);
		void playerMoveUpContainer(uint32_t playerId, uint8_t cid);
		void playerUpdateContainer(uint32_t playerId, uint8_t cid);
		void playerRotateItem(uint32_t playerId, const Position& pos, uint8_t stackPos, const uint16_t itemId);
		void playerConfigureShowOffSocket(uint32_t playerId, const Position& pos, uint8_t stackPos, const uint16_t itemId);
		void playerSetShowOffSocket(uint32_t playerId, Outfit_t& outfit, const Position& pos, uint8_t stackPos, const uint16_t itemId, uint8_t podiumVisible, uint8_t direction);
		void playerWrapableItem(uint32_t playerId, const Position& pos, uint8_t stackPos, const uint16_t itemId);
		void playerWriteItem(uint32_t playerId, uint32_t windowTextId, const std::string& text);
		void playerBrowseField(uint32_t playerId, const Position& pos);
		void playerSeekInContainer(uint32_t playerId, uint8_t containerId, uint16_t index);
		void playerUpdateHouseWindow(uint32_t playerId, uint8_t listId, uint32_t windowTextId, const std::string& text);
		void playerRequestTrade(uint32_t playerId, const Position& pos, uint8_t stackPos,
								uint32_t tradePlayerId, uint16_t itemId);
		void playerAcceptTrade(uint32_t playerId);
		void playerLookInTrade(uint32_t playerId, bool lookAtCounterOffer, uint8_t index);
		void playerBuyItem(uint32_t playerId, uint16_t itemId, uint8_t count, uint8_t amount,
								bool ignoreCap = false, bool inBackpacks = false);
		void playerSellItem(uint32_t playerId, uint16_t itemId, uint8_t count,
								uint8_t amount, bool ignoreEquipped = false);
		void playerCloseShop(uint32_t playerId);
		void playerLookInShop(uint32_t playerId, uint16_t itemId, uint8_t count);
		void playerCloseTrade(uint32_t playerId);
		void playerSetAttackedCreature(uint32_t playerId, uint32_t creatureId);
		void playerFollowCreature(uint32_t playerId, uint32_t creatureId);
		void playerCancelAttackAndFollow(uint32_t playerId);
		void playerSetFightModes(uint32_t playerId, FightMode_t fightMode, bool chaseMode, bool secureMode);
		void playerLookAt(uint32_t playerId, uint16_t itemId, const Position& pos, uint8_t stackPos);
		void playerLookInBattleList(uint32_t playerId, uint32_t creatureId);
		void playerQuickLoot(uint32_t playerId, const Position& pos, uint16_t itemId, uint8_t stackPos,
								Item* defaultItem = nullptr, bool lootAllCorpses = false, bool autoLoot = false);
		void playerLootAllCorpses(Player* player, const Position& pos, bool lootAllCorpses);
		void playerSetLootContainer(uint32_t playerId, ObjectCategory_t category,
								const Position& pos, uint16_t itemId, uint8_t stackPos);
		void playerClearLootContainer(uint32_t playerId, ObjectCategory_t category);;
		void playerOpenLootContainer(uint32_t playerId, ObjectCategory_t category);
		void playerSetQuickLootFallback(uint32_t playerId, bool fallback);
		void playerQuickLootBlackWhitelist(uint32_t playerId,
								QuickLootFilter_t filter, const std::vector<uint16_t> itemIds);

		void playerRequestDepotItems(uint32_t playerId);
		void playerRequestCloseDepotSearch(uint32_t playerId);
		void playerRequestDepotSearchItem(uint32_t playerId, uint16_t itemId, uint8_t tier);
		void playerRequestDepotSearchRetrieve(uint32_t playerId, uint16_t itemId, uint8_t tier, uint8_t type);
		void playerRequestOpenContainerFromDepotSearch(uint32_t playerId, const Position& pos);
		void playerMoveThingFromDepotSearch(Player* player,
											uint16_t itemId,
											uint8_t tier,
											uint8_t count,
											const Position& fromPos,
											const Position& toPos,
											bool allItems = false);

		void playerRequestAddVip(uint32_t playerId, const std::string& name);
		void playerRequestRemoveVip(uint32_t playerId, uint32_t guid);
		void playerRequestEditVip(uint32_t playerId, uint32_t guid, const std::string& description, uint32_t icon, bool notify);
		void playerApplyImbuement(uint32_t playerId, uint16_t imbuementid, uint8_t slot, bool protectionCharm);
		void playerClearImbuement(uint32_t playerid, uint8_t slot);
		void playerCloseImbuementWindow(uint32_t playerid);
		void playerTurn(uint32_t playerId, Direction dir);
		void playerRequestOutfit(uint32_t playerId);
		void playerShowQuestLog(uint32_t playerId);
		void playerShowQuestLine(uint32_t playerId, uint16_t questId);
		void playerSay(uint32_t playerId, uint16_t channelId, SpeakClasses type,
                      const std::string& receiver, const std::string& text);
		void playerChangeOutfit(uint32_t playerId, Outfit_t outfit);
		void playerInviteToParty(uint32_t playerId, uint32_t invitedId);
		void playerJoinParty(uint32_t playerId, uint32_t leaderId);
		void playerRevokePartyInvitation(uint32_t playerId, uint32_t invitedId);
		void playerPassPartyLeadership(uint32_t playerId, uint32_t newLeaderId);
		void playerLeaveParty(uint32_t playerId);
		void playerEnableSharedPartyExperience(uint32_t playerId, bool sharedExpActive);
		void playerToggleMount(uint32_t playerId, bool mount);
		void playerLeaveMarket(uint32_t playerId);
		void playerBrowseMarket(uint32_t playerId, uint16_t itemId);
		void playerBrowseMarketOwnOffers(uint32_t playerId);
		void playerBrowseMarketOwnHistory(uint32_t playerId);
		void playerCreateMarketOffer(uint32_t playerId, uint8_t type, uint16_t itemId, uint16_t amount, uint32_t price, bool anonymous);
		void playerCancelMarketOffer(uint32_t playerId, uint32_t timestamp, uint16_t counter);
		void playerAcceptMarketOffer(uint32_t playerId, uint32_t timestamp, uint16_t counter, uint16_t amount);
		void playerStoreOpen(uint32_t playerId, uint8_t serviceType);
		void playerShowStoreCategoryOffers(uint32_t playerId, StoreCategory* category);
		void playerBuyStoreOffer(uint32_t playerId, uint32_t offerId, uint8_t productType, const std::string& additionalInfo="");
		void playerCoinTransfer(uint32_t playerId, const std::string& receiverName, uint32_t amount);
		void playerStoreTransactionHistory(uint32_t playerId, uint32_t page);

		void parsePlayerExtendedOpcode(uint32_t playerId, uint8_t opcode, const std::string& buffer);

<<<<<<< HEAD
		std::vector<Item*> getMarketItemList(uint16_t wareId, uint16_t sufficientCount, DepotLocker* depotLocker, Inbox* inbox);
=======
		std::vector<Item*> getMarketItemList(uint16_t wareId, uint16_t sufficientCount, DepotLocker* depotLocker);
>>>>>>> bd022c66

		static void updatePremium(account::Account& account);

		void cleanup();
		void shutdown();
		void dieSafely(std::string errorMsg);
		void ReleaseCreature(Creature* creature);
		void ReleaseItem(Item* item);
		void addBestiaryList(uint16_t raceid, std::string name);
		const std::map<uint16_t, std::string>& getBestiaryList() const { return BestiaryList; }

		void setBoostedName(std::string name) {
			boostedCreature = name;
		}

		std::string getBoostedMonsterName() const {
			return boostedCreature;
		}

		void onPressHotkeyEquip(uint32_t playerId, uint16_t itemId);

		bool canThrowObjectTo(const Position& fromPos, const Position& toPos, bool checkLineOfSight = true,
                              int32_t rangex = Map::maxClientViewportX, int32_t rangey = Map::maxClientViewportY) const;
		bool isSightClear(const Position& fromPos, const Position& toPos, bool sameFloor) const;

		void changeSpeed(Creature* creature, int32_t varSpeedDelta);
		void changePlayerSpeed(Player& player, int32_t varSpeedDelta);
		void internalCreatureChangeOutfit(Creature* creature, const Outfit_t& oufit);
		void internalCreatureChangeVisible(Creature* creature, bool visible);
		void changeLight(const Creature* creature);
		void updateCreatureIcon(const Creature* creature);
		void reloadCreature(const Creature* creature);
		void updateCreatureSkull(const Creature* player);
		void updatePlayerShield(Player* player);
		void updateCreatureType(Creature* creature);
		void updateCreatureWalkthrough(const Creature* creature);

		GameState_t getGameState() const;
		void setGameState(GameState_t newState);
		void saveGameState();

		// Events
		void checkCreatureWalk(uint32_t creatureId);
		void updateCreatureWalk(uint32_t creatureId);
		void checkCreatureAttack(uint32_t creatureId);
		void checkCreatures(size_t index);
		void checkLight();

		bool combatBlockHit(CombatDamage& damage, Creature* attacker, Creature* target, bool checkDefense, bool checkArmor, bool field);

		void combatGetTypeInfo(CombatType_t combatType, Creature* target, TextColor_t& color, uint8_t& effect);

		bool combatChangeHealth(Creature* attacker, Creature* target, CombatDamage& damage, bool isEvent = false);
		bool combatChangeMana(Creature* attacker, Creature* target, CombatDamage& damage);

		// Animation help functions
		void addCreatureHealth(const Creature* target);
		static void addCreatureHealth(const SpectatorHashSet& spectators, const Creature* target);
		void addPlayerMana(const Player* target);
		void addPlayerVocation(const Player* target);
		void addMagicEffect(const Position& pos, uint8_t effect);
		static void addMagicEffect(const SpectatorHashSet& spectators, const Position& pos, uint8_t effect);
		void addDistanceEffect(const Position& fromPos, const Position& toPos, uint8_t effect);
		static void addDistanceEffect(const SpectatorHashSet& spectators, const Position& fromPos, const Position& toPos, uint8_t effect);

		int32_t getLightHour() const {
			return lightHour;
		}

		bool loadItemsPrice();

		void loadMotdNum();
		void saveMotdNum() const;
		const std::string& getMotdHash() const { return motdHash; }
		uint32_t getMotdNum() const { return motdNum; }
		void incrementMotdNum() { motdNum++; }

		void sendOfflineTrainingDialog(Player* player);

		const std::map<uint16_t, uint32_t>& getItemsPrice() const { return itemsPriceMap; }
		const std::unordered_map<uint32_t, Player*>& getPlayers() const { return players; }
		const std::map<uint32_t, Npc*>& getNpcs() const { return npcs; }

		const std::vector<ItemClassification*>& getItemsClassifications() const {
			return itemsClassifications;
		}

		void addPlayer(Player* player);
		void removePlayer(Player* player);

		void addNpc(Npc* npc);
		void removeNpc(Npc* npc);

		void addMonster(Monster* npc);
		void removeMonster(Monster* npc);

		Guild* getGuild(uint32_t id) const;
		void addGuild(Guild* guild);
		void removeGuild(uint32_t guildId);
		void decreaseBrowseFieldRef(const Position& pos);

		std::unordered_map<Tile*, Container*> browseFields;

		void internalRemoveItems(std::vector<Item*> itemList, uint32_t amount, bool stackable);

		BedItem* getBedBySleeper(uint32_t guid) const;
		void setBedSleeper(BedItem* bed, uint32_t guid);
		void removeBedSleeper(uint32_t guid);

		Item* getUniqueItem(uint16_t uniqueId);
		bool addUniqueItem(uint16_t uniqueId, Item* item);
		void removeUniqueItem(uint16_t uniqueId);

		bool reload(ReloadTypes_t reloadType);

		bool hasEffect(uint8_t effectId);
		bool hasDistanceEffect(uint8_t effectId);

		Groups groups;
		Map map;
		Mounts mounts;
		Raids raids;
		GameStore gameStore;
		Canary::protobuf::appearances::Appearances appearances;

		std::unordered_set<Tile*> getTilesToClean() const {
			return tilesToClean;
		}
		void addTileToClean(Tile* tile) {
			tilesToClean.emplace(tile);
		}
		void removeTileToClean(Tile* tile) {
			tilesToClean.erase(tile);
		}
		void clearTilesToClean() {
			tilesToClean.clear();
		}

		void playerInspectItem(Player* player, const Position& pos);
		void playerInspectItem(Player* player, uint16_t itemId, uint8_t itemCount, bool cyclopedia);

		void addCharmRune(Charm* charm)
		{
			CharmList.push_back(charm);
			CharmList.shrink_to_fit();
		}

		std::vector<Charm*> getCharmList() {
			return CharmList;
		}

		void increasePlayerActiveImbuements(uint32_t playerId) {
			setPlayerActiveImbuements(playerId, playersActiveImbuements[playerId] + 1);
		}

		void decreasePlayerActiveImbuements(uint32_t playerId) {
			setPlayerActiveImbuements(playerId, playersActiveImbuements[playerId] - 1);
		}

		void setPlayerActiveImbuements(uint32_t playerId, uint8_t value) {
			if (value <= 0) {
				playersActiveImbuements.erase(playerId);
				return;
			}
			
			playersActiveImbuements[playerId] = std::min<uint8_t>(255, value);
		}

		uint8_t getPlayerActiveImbuements(uint32_t playerId) {
			return playersActiveImbuements[playerId];
		}

		FILELOADER_ERRORS loadAppearanceProtobuf(const std::string& file);
		bool isMagicEffectRegistered(uint8_t type) const {
			return std::ranges::find(registeredMagicEffects.begin(), registeredMagicEffects.end(), type) != registeredMagicEffects.end();
		}

		bool isDistanceEffectRegistered(uint8_t type) const {
			return std::ranges::find(registeredDistanceEffects.begin(), registeredDistanceEffects.end(), type) != registeredDistanceEffects.end();
		}

		bool isLookTypeRegistered(uint16_t type) const {
			return std::ranges::find(registeredLookTypes.begin(), registeredLookTypes.end(), type) != registeredLookTypes.end();
		}

		void setCreateLuaItems(Position position, uint16_t itemId) {
			mapLuaItemsStored[position] = itemId;
		}
		
		// Return time now
		static std::time_t getTimeNow();

		static tm getTime(time_t timeNow = 0);

		// Return actual day
		static uint16_t getDateDay();
		static uint16_t getDateMonth();
		static int32_t getDateYear();

		// Return actual minute
		static int32_t getTimeMinutes();

	private:
		void checkImbuements();
		bool playerSaySpell(Player* player, SpeakClasses type, const std::string& text);
		void playerWhisper(Player* player, const std::string& text);
		bool playerYell(Player* player, const std::string& text);
		bool playerSpeakTo(Player* player, SpeakClasses type, const std::string& receiver, const std::string& text);
		void playerSpeakToNpc(Player* player, const std::string& text);

		std::unordered_map<uint32_t, Player*> players;
		std::unordered_map<uint32_t, uint8_t> playersActiveImbuements;
		std::unordered_map<std::string, Player*> mappedPlayerNames;
		std::unordered_map<uint32_t, Guild*> guilds;
		std::unordered_map<uint16_t, Item*> uniqueItems;
		std::map<uint32_t, uint32_t> stages;

		/* Items stored from the lua scripts positions
		 * For example: ActionFunctions::luaActionPosition
		 * This basically works so that the item is created after the map is loaded, because the scripts are loaded before the map is loaded, we will use this table to create items that don't exist in the map natively through each script
		*/
		std::map<Position, uint16_t> mapLuaItemsStored;

		std::map<uint16_t, std::string> BestiaryList;
		std::string boostedCreature = "";

		std::vector<Charm*> CharmList;
		std::vector<Creature*> ToReleaseCreatures;
		std::vector<Creature*> checkCreatureLists[EVENT_CREATURECOUNT];
		std::vector<Item*> ToReleaseItems;

		std::vector<uint8_t> registeredMagicEffects;
		std::vector<uint8_t> registeredDistanceEffects;
		std::vector<uint16_t> registeredLookTypes;

		size_t lastBucket = 0;
		size_t lastImbuedBucket = 0;

		WildcardTreeNode wildcardTree { false };

		std::map<uint32_t, Npc*> npcs;
		std::map<uint32_t, Monster*> monsters;

		std::map<uint32_t, TeamFinder*> teamFinderMap; // [leaderGUID] = TeamFinder*

		//list of items that are in trading state, mapped to the player
		std::map<Item*, uint32_t> tradeItems;

		std::map<uint32_t, BedItem*> bedSleepersMap;

		std::unordered_set<Tile*> tilesToClean;

		ModalWindow offlineTrainingWindow { std::numeric_limits<uint32_t>::max(), "Choose a Skill", "Please choose a skill:" };

		static constexpr int32_t DAY_LENGTH_SECONDS = 3600;
		static constexpr int32_t LIGHT_DAY_LENGTH = 1440;
		static constexpr int32_t LIGHT_LEVEL_DAY = 250;
		static constexpr int32_t LIGHT_LEVEL_NIGHT = 40;
		static constexpr int32_t SUNSET = 1050;
		static constexpr int32_t SUNRISE = 360;

		bool isDay = false;
		bool browseField = false;

		GameState_t gameState = GAME_STATE_NORMAL;
		WorldType_t worldType = WORLD_TYPE_PVP;

		LightState_t lightState = LIGHT_STATE_DAY;
		LightState_t currentLightState = lightState;
		uint8_t lightLevel = LIGHT_LEVEL_DAY;
		int32_t lightHour = std::midpoint(SUNRISE, SUNSET);
		// (1440 total light of tibian day)/(3600 real seconds each tibian day) * 10 seconds event interval
		int32_t lightHourDelta = (LIGHT_DAY_LENGTH * (EVENT_LIGHTINTERVAL_MS/1000)) / DAY_LENGTH_SECONDS;

		ServiceManager* serviceManager = nullptr;

		void updatePlayersRecord() const;
		uint32_t playersRecord = 0;

		std::string motdHash;
		uint32_t motdNum = 0;

		std::map<uint16_t, uint32_t> itemsPriceMap;
		uint16_t itemsSaleCount;

		std::vector<ItemClassification*> itemsClassifications;
};

constexpr auto g_game = &Game::getInstance;

#endif  // SRC_GAME_GAME_H_<|MERGE_RESOLUTION|>--- conflicted
+++ resolved
@@ -383,11 +383,7 @@
 
 		void parsePlayerExtendedOpcode(uint32_t playerId, uint8_t opcode, const std::string& buffer);
 
-<<<<<<< HEAD
-		std::vector<Item*> getMarketItemList(uint16_t wareId, uint16_t sufficientCount, DepotLocker* depotLocker, Inbox* inbox);
-=======
 		std::vector<Item*> getMarketItemList(uint16_t wareId, uint16_t sufficientCount, DepotLocker* depotLocker);
->>>>>>> bd022c66
 
 		static void updatePremium(account::Account& account);
 
