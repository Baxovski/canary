--- conflicted
+++ resolved
@@ -6770,18 +6770,6 @@
 
 			int32_t duration = info >> 8;
 			int32_t newDuration = std::max(0, (duration - (EVENT_IMBUEMENTINTERVAL * EVENT_IMBUEMENT_BUCKETS) / 690));
-<<<<<<< HEAD
-			if (duration > 0 && newDuration == 0) {
-				needUpdate = true;
-			if (index != -1)
-				{
-					needUpdate = true;
-					player->postRemoveNotification(item, player, index);
-					ReleaseItem(item);
-					it = imbuedItems[bucket].erase(it);
-					item->setImbuement(slot, 0);
-				}
-=======
 			if (newDuration > 0) {
 				hasImbue = true;
 			}
@@ -6789,7 +6777,6 @@
 			Imbuement* imbuement = g_imbuements->getImbuement(id);
 			if(!imbuement) {
 				continue;
->>>>>>> 9c12c42c
 			}
 
 			Category* category = g_imbuements->getCategoryByID(imbuement->getCategory());
