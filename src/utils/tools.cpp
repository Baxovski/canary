/**
 * The Forgotten Server - a free and open-source MMORPG server emulator
 * Copyright (C) 2019  Mark Samman <mark.samman@gmail.com>
 *
 * This program is free software; you can redistribute it and/or modify
 * it under the terms of the GNU General Public License as published by
 * the Free Software Foundation; either version 2 of the License, or
 * (at your option) any later version.
 *
 * This program is distributed in the hope that it will be useful,
 * but WITHOUT ANY WARRANTY; without even the implied warranty of
 * MERCHANTABILITY or FITNESS FOR A PARTICULAR PURPOSE.  See the
 * GNU General Public License for more details.
 *
 * You should have received a copy of the GNU General Public License along
 * with this program; if not, write to the Free Software Foundation, Inc.,
 * 51 Franklin Street, Fifth Floor, Boston, MA 02110-1301 USA.
 */

#include "otpch.h"

#include "utils/tools.h"
#include "config/configmanager.h"

extern ConfigManager g_config;

void printXMLError(const std::string& where, const std::string& fileName, const pugi::xml_parse_result& result)
{
	SPDLOG_ERROR("[{}] Failed to load {}: {}", where, fileName, result.description());

	FILE* file = fopen(fileName.c_str(), "rb");
	if (!file) {
		return;
	}

	char buffer[32768];
	uint32_t currentLine = 1;
	std::string line;

	size_t offset = static_cast<size_t>(result.offset);
	size_t lineOffsetPosition = 0;
	size_t index = 0;
	size_t bytes;
	do {
		bytes = fread(buffer, 1, 32768, file);
		for (size_t i = 0; i < bytes; ++i) {
			char ch = buffer[i];
			if (ch == '\n') {
				if ((index + i) >= offset) {
					lineOffsetPosition = line.length() - ((index + i) - offset);
					bytes = 0;
					break;
				}
				++currentLine;
				line.clear();
			} else {
				line.push_back(ch);
			}
		}
		index += bytes;
	} while (bytes == 32768);
	fclose(file);

	SPDLOG_ERROR("Line {}:", currentLine);
	SPDLOG_ERROR("{}", line);
	for (size_t i = 0; i < lineOffsetPosition; i++) {
		if (line[i] == '\t') {
			SPDLOG_ERROR("\t");
		} else {
			SPDLOG_ERROR(" ");
		}
	}
	SPDLOG_ERROR("^");
}

static uint32_t circularShift(int bits, uint32_t value)
{
	return (value << bits) | (value >> (32 - bits));
}

static void processSHA1MessageBlock(const uint8_t* messageBlock, uint32_t* H)
{
	uint32_t W[80];
	for (int i = 0; i < 16; ++i) {
		const size_t offset = i << 2;
		W[i] = messageBlock[offset] << 24 | messageBlock[offset + 1] << 16 | messageBlock[offset + 2] << 8 | messageBlock[offset + 3];
	}

	for (int i = 16; i < 80; ++i) {
		W[i] = circularShift(1, W[i - 3] ^ W[i - 8] ^ W[i - 14] ^ W[i - 16]);
	}

	uint32_t A = H[0], B = H[1], C = H[2], D = H[3], E = H[4];

	for (int i = 0; i < 20; ++i) {
		const uint32_t tmp = circularShift(5, A) + ((B & C) | ((~B) & D)) + E + W[i] + 0x5A827999;
		E = D; D = C; C = circularShift(30, B); B = A; A = tmp;
	}

	for (int i = 20; i < 40; ++i) {
		const uint32_t tmp = circularShift(5, A) + (B ^ C ^ D) + E + W[i] + 0x6ED9EBA1;
		E = D; D = C; C = circularShift(30, B); B = A; A = tmp;
	}

	for (int i = 40; i < 60; ++i) {
		const uint32_t tmp = circularShift(5, A) + ((B & C) | (B & D) | (C & D)) + E + W[i] + 0x8F1BBCDC;
		E = D; D = C; C = circularShift(30, B); B = A; A = tmp;
	}

	for (int i = 60; i < 80; ++i) {
		const uint32_t tmp = circularShift(5, A) + (B ^ C ^ D) + E + W[i] + 0xCA62C1D6;
		E = D; D = C; C = circularShift(30, B); B = A; A = tmp;
	}

	H[0] += A;
	H[1] += B;
	H[2] += C;
	H[3] += D;
	H[4] += E;
}

std::string transformToSHA1(const std::string& input)
{
	uint32_t H[] = {
		0x67452301,
		0xEFCDAB89,
		0x98BADCFE,
		0x10325476,
		0xC3D2E1F0
	};

	uint8_t messageBlock[64];
	size_t index = 0;

	uint32_t length_low = 0;
	uint32_t length_high = 0;
	for (char ch : input) {
		messageBlock[index++] = ch;

		length_low += 8;
		if (length_low == 0) {
			length_high++;
		}

		if (index == 64) {
			processSHA1MessageBlock(messageBlock, H);
			index = 0;
		}
	}

	messageBlock[index++] = 0x80;

	if (index > 56) {
		while (index < 64) {
			messageBlock[index++] = 0;
		}

		processSHA1MessageBlock(messageBlock, H);
		index = 0;
	}

	while (index < 56) {
		messageBlock[index++] = 0;
	}

	messageBlock[56] = length_high >> 24;
	messageBlock[57] = length_high >> 16;
	messageBlock[58] = length_high >> 8;
	messageBlock[59] = length_high;

	messageBlock[60] = length_low >> 24;
	messageBlock[61] = length_low >> 16;
	messageBlock[62] = length_low >> 8;
	messageBlock[63] = length_low;

	processSHA1MessageBlock(messageBlock, H);

	char hexstring[41];
	static const char hexDigits[] = {"0123456789abcdef"};
	for (int hashByte = 20; --hashByte >= 0;) {
		const uint8_t byte = H[hashByte >> 2] >> (((3 - hashByte) & 3) << 3);
		index = hashByte << 1;
		hexstring[index] = hexDigits[byte >> 4];
		hexstring[index + 1] = hexDigits[byte & 15];
	}
	return std::string(hexstring, 40);
}

uint16_t getStashSize(StashItemList itemList)
{
	uint16_t size = 0;
	for (auto item : itemList) {
		size += ceil(item.second / 100.0);
	}
	return size;
}

std::string generateToken(const std::string& key, uint32_t ticks)
{
	// generate message from ticks
	std::string message(8, 0);
	for (uint8_t i = 8; --i; ticks >>= 8) {
		message[i] = static_cast<char>(ticks & 0xFF);
	}

	// hmac key pad generation
	std::string iKeyPad(64, 0x36), oKeyPad(64, 0x5C);
	for (uint8_t i = 0; i < key.length(); ++i) {
		iKeyPad[i] ^= key[i];
		oKeyPad[i] ^= key[i];
	}

	oKeyPad.reserve(84);

	// hmac concat inner pad with message
	iKeyPad.append(message);

	// hmac first pass
	message.assign(transformToSHA1(iKeyPad));

	// hmac concat outer pad with message, conversion from hex to int needed
	for (uint8_t i = 0; i < message.length(); i += 2) {
		oKeyPad.push_back(static_cast<char>(std::stol(message.substr(i, 2), nullptr, 16)));
	}

	// hmac second pass
	message.assign(transformToSHA1(oKeyPad));

	// calculate hmac offset
	uint32_t offset = static_cast<uint32_t>(std::stol(message.substr(39, 1), nullptr, 16) & 0xF);

	// get truncated hash
	uint32_t truncHash = std::stol(message.substr(2 * offset, 8), nullptr, 16) & 0x7FFFFFFF;
	message.assign(std::to_string(truncHash));

	// return only last AUTHENTICATOR_DIGITS (default 6) digits, also asserts exactly 6 digits
	uint32_t hashLen = message.length();
	message.assign(message.substr(hashLen - std::min(hashLen, AUTHENTICATOR_DIGITS)));
	message.insert(0, AUTHENTICATOR_DIGITS - std::min(hashLen, AUTHENTICATOR_DIGITS), '0');
	return message;
}

void replaceString(std::string& str, const std::string& sought, const std::string& replacement)
{
	size_t pos = 0;
	size_t start = 0;
	size_t soughtLen = sought.length();
	size_t replaceLen = replacement.length();

	while ((pos = str.find(sought, start)) != std::string::npos) {
		str = str.substr(0, pos) + replacement + str.substr(pos + soughtLen);
		start = pos + replaceLen;
	}
}

void trim_right(std::string& source, char t)
{
	source.erase(source.find_last_not_of(t) + 1);
}

void trim_left(std::string& source, char t)
{
	source.erase(0, source.find_first_not_of(t));
}

void toLowerCaseString(std::string& source)
{
	std::transform(source.begin(), source.end(), source.begin(), tolower);
}

std::string asLowerCaseString(std::string source)
{
	toLowerCaseString(source);
	return source;
}

std::string asUpperCaseString(std::string source)
{
	std::transform(source.begin(), source.end(), source.begin(), toupper);
	return source;
}

StringVector explodeString(const std::string& inString, const std::string& separator, int32_t limit/* = -1*/)
{
	StringVector returnVector;
	std::string::size_type start = 0, end = 0;

	while (--limit != -1 && (end = inString.find(separator, start)) != std::string::npos) {
		returnVector.push_back(inString.substr(start, end - start));
		start = end + separator.size();
	}

	returnVector.push_back(inString.substr(start));
	return returnVector;
}

IntegerVector vectorAtoi(const StringVector& stringVector)
{
	IntegerVector returnVector;
	for (const auto& string : stringVector) {
		returnVector.push_back(std::stoi(string));
	}
	return returnVector;
}

std::mt19937& getRandomGenerator()
{
	static std::random_device rd;
	static std::mt19937 generator(rd());
	return generator;
}

int32_t uniform_random(int32_t minNumber, int32_t maxNumber)
{
	static std::uniform_int_distribution<int32_t> uniformRand;
	if (minNumber == maxNumber) {
		return minNumber;
	} else if (minNumber > maxNumber) {
		std::swap(minNumber, maxNumber);
	}
	return uniformRand(getRandomGenerator(), std::uniform_int_distribution<int32_t>::param_type(minNumber, maxNumber));
}

int32_t normal_random(int32_t minNumber, int32_t maxNumber)
{
	static std::normal_distribution<float> normalRand(0.5f, 0.25f);
	if (minNumber == maxNumber) {
		return minNumber;
	} else if (minNumber > maxNumber) {
		std::swap(minNumber, maxNumber);
	}

	int32_t increment;
	const int32_t diff = maxNumber - minNumber;
	const float v = normalRand(getRandomGenerator());
	if (v < 0.0) {
		increment = diff / 2;
	} else if (v > 1.0) {
		increment = (diff + 1) / 2;
	} else {
		increment = round(v * diff);
	}
	return minNumber + increment;
}

bool boolean_random(double probability/* = 0.5*/)
{
	static std::bernoulli_distribution booleanRand;
	return booleanRand(getRandomGenerator(), std::bernoulli_distribution::param_type(probability));
}

void trimString(std::string& str)
{
	str.erase(str.find_last_not_of(' ') + 1);
	str.erase(0, str.find_first_not_of(' '));
}

std::string convertIPToString(uint32_t ip)
{
	char buffer[17];

	int res = sprintf(buffer, "%u.%u.%u.%u", ip & 0xFF, (ip >> 8) & 0xFF, (ip >> 16) & 0xFF, (ip >> 24));
	if (res < 0) {
		return {};
	}

	return buffer;
}

std::string formatDate(time_t time)
{
	const tm* tms = localtime(&time);
	if (!tms) {
		return {};
	}

	char buffer[20];
	int res = sprintf(buffer, "%02d/%02d/%04d %02d:%02d:%02d", tms->tm_mday, tms->tm_mon + 1, tms->tm_year + 1900, tms->tm_hour, tms->tm_min, tms->tm_sec);
	if (res < 0) {
		return {};
	}
	return {buffer, 19};
}

std::string formatDateShort(time_t time)
{
	const tm* tms = localtime(&time);
	if (!tms) {
		return {};
	}

	char buffer[12];
	size_t res = strftime(buffer, 12, "%d %b %Y", tms);
	if (res == 0) {
		return {};
	}
	return {buffer, 11};
}

Direction getDirection(const std::string& string)
{
	Direction direction = DIRECTION_NORTH;

	if (string == "north" || string == "n" || string == "0") {
		direction = DIRECTION_NORTH;
	} else if (string == "east" || string == "e" || string == "1") {
		direction = DIRECTION_EAST;
	} else if (string == "south" || string == "s" || string == "2") {
		direction = DIRECTION_SOUTH;
	} else if (string == "west" || string == "w" || string == "3") {
		direction = DIRECTION_WEST;
	} else if (string == "southwest" || string == "south west" || string == "south-west" || string == "sw" || string == "4") {
		direction = DIRECTION_SOUTHWEST;
	} else if (string == "southeast" || string == "south east" || string == "south-east" || string == "se" || string == "5") {
		direction = DIRECTION_SOUTHEAST;
	} else if (string == "northwest" || string == "north west" || string == "north-west" || string == "nw" || string == "6") {
		direction = DIRECTION_NORTHWEST;
	} else if (string == "northeast" || string == "north east" || string == "north-east" || string == "ne" || string == "7") {
		direction = DIRECTION_NORTHEAST;
	}

	return direction;
}

Position getNextPosition(Direction direction, Position pos)
{
	switch (direction) {
		case DIRECTION_NORTH:
			pos.y--;
			break;

		case DIRECTION_SOUTH:
			pos.y++;
			break;

		case DIRECTION_WEST:
			pos.x--;
			break;

		case DIRECTION_EAST:
			pos.x++;
			break;

		case DIRECTION_SOUTHWEST:
			pos.x--;
			pos.y++;
			break;

		case DIRECTION_NORTHWEST:
			pos.x--;
			pos.y--;
			break;

		case DIRECTION_NORTHEAST:
			pos.x++;
			pos.y--;
			break;

		case DIRECTION_SOUTHEAST:
			pos.x++;
			pos.y++;
			break;

		default:
			break;
	}

	return pos;
}

Direction getDirectionTo(const Position& from, const Position& to)
{
	Direction dir;

	int32_t x_offset = Position::getOffsetX(from, to);
	if (x_offset < 0) {
		dir = DIRECTION_EAST;
		x_offset = std::abs(x_offset);
	} else {
		dir = DIRECTION_WEST;
	}

	int32_t y_offset = Position::getOffsetY(from, to);
	if (y_offset >= 0) {
		if (y_offset > x_offset) {
			dir = DIRECTION_NORTH;
		} else if (y_offset == x_offset) {
			if (dir == DIRECTION_EAST) {
				dir = DIRECTION_NORTHEAST;
			} else {
				dir = DIRECTION_NORTHWEST;
			}
		}
	} else {
		y_offset = std::abs(y_offset);
		if (y_offset > x_offset) {
			dir = DIRECTION_SOUTH;
		} else if (y_offset == x_offset) {
			if (dir == DIRECTION_EAST) {
				dir = DIRECTION_SOUTHEAST;
			} else {
				dir = DIRECTION_SOUTHWEST;
			}
		}
	}
	return dir;
}

using MagicEffectNames = std::unordered_map<std::string, MagicEffectClasses>;
using ShootTypeNames = std::unordered_map<std::string, ShootType_t>;
using CombatTypeNames = std::unordered_map<CombatType_t, std::string, std::hash<int32_t>>;
using AmmoTypeNames = std::unordered_map<std::string, Ammo_t>;
using WeaponActionNames = std::unordered_map<std::string, WeaponAction_t>;
using SkullNames = std::unordered_map<std::string, Skulls_t>;
using ImbuementTypeNames = std::unordered_map<std::string, ImbuementTypes_t>;

/**
 * @Deprecated
 * It will be dropped with monsters. Use RespawnPeriod_t instead.
 */
using SpawnTypeNames = std::unordered_map<std::string, SpawnType_t>;

MagicEffectNames magicEffectNames = {
	{"assassin",			CONST_ME_ASSASSIN},
	{"bluefireworks",		CONST_ME_BLUE_FIREWORKS },
	{"bluebubble",			CONST_ME_LOSEENERGY},
	{"blackspark",			CONST_ME_HITAREA},
	{"blueshimmer",			CONST_ME_MAGIC_BLUE},
	{"bluenote",			CONST_ME_SOUND_BLUE},
	{"bubbles",				CONST_ME_BUBBLES},
	{"bluefirework",		CONST_ME_FIREWORK_BLUE},
	{"bigclouds",			CONST_ME_BIGCLOUDS},
	{"bigplants",			CONST_ME_BIGPLANTS},
	{"bloodysteps",			CONST_ME_BLOODYSTEPS},
	{"bats",				CONST_ME_BATS},
	{"blueenergyspark",		CONST_ME_BLUE_ENERGY_SPARK },
	{"blueghost",			CONST_ME_BLUE_GHOST },
	{"blacksmoke",			CONST_ME_BLACKSMOKE},
	{"carniphila",			CONST_ME_CARNIPHILA},
	{"cake",				CONST_ME_CAKE},
	{"confettihorizontal",	CONST_ME_CONFETTI_HORIZONTAL},
	{"confettivertical",	CONST_ME_CONFETTI_VERTICAL},
	{"criticaldagame",		CONST_ME_CRITICAL_DAMAGE},
	{"dice",				CONST_ME_CRAPS},
	{"dragonhead",			CONST_ME_DRAGONHEAD},
	{"explosionarea",		CONST_ME_EXPLOSIONAREA},
	{"explosion",			CONST_ME_EXPLOSIONHIT},
	{"energy",				CONST_ME_ENERGYHIT},
	{"energyarea",			CONST_ME_ENERGYAREA},
	{"earlythunder",		CONST_ME_EARLY_THUNDER },
	{"fire",				CONST_ME_HITBYFIRE},
	{"firearea",			CONST_ME_FIREAREA},
	{"fireattack",			CONST_ME_FIREATTACK},
	{"ferumbras",			CONST_ME_FERUMBRAS},
	{"greenspark",			CONST_ME_HITBYPOISON},
	{"greenbubble",			CONST_ME_GREEN_RINGS},
	{"greennote",			CONST_ME_SOUND_GREEN},
	{"greenshimmer",		CONST_ME_MAGIC_GREEN},
	{"giftwraps",			CONST_ME_GIFT_WRAPS},
	{"groundshaker",		CONST_ME_GROUNDSHAKER},
	{"giantice",			CONST_ME_GIANTICE},
	{"greensmoke",			CONST_ME_GREENSMOKE},
	{"greenenergyspark",	CONST_ME_GREEN_ENERGY_SPARK },
	{"greenfireworks",		CONST_ME_GREEN_FIREWORKS },
	{"hearts",				CONST_ME_HEARTS},
	{"holydamage",			CONST_ME_HOLYDAMAGE},
	{"holyarea",			CONST_ME_HOLYAREA},
	{"icearea",				CONST_ME_ICEAREA},
	{"icetornado",			CONST_ME_ICETORNADO},
	{"iceattack",			CONST_ME_ICEATTACK},
	{"insects",				CONST_ME_INSECTS},
	{"mortarea",			CONST_ME_MORTAREA},
	{"mirrorhorizontal",	CONST_ME_MIRRORHORIZONTAL},
	{"mirrorvertical",		CONST_ME_MIRRORVERTICAL},
	{"magicpowder",			CONST_ME_MAGIC_POWDER },
	{"orcshaman",			CONST_ME_ORCSHAMAN},
	{"orcshamanfire",		CONST_ME_ORCSHAMAN_FIRE},
	{"orangeenergyspark",	CONST_ME_ORANGE_ENERGY_SPARK },
	{"orangefireworks",		CONST_ME_ORANGE_FIREWORKS },
	{"poff",				CONST_ME_POFF},
	{"poison",				CONST_ME_POISONAREA},
	{"purplenote",			CONST_ME_SOUND_PURPLE},
	{"purpleenergy",		CONST_ME_PURPLEENERGY},
	{"plantattack",			CONST_ME_PLANTATTACK},
	{"plugingfish",			CONST_ME_PLUNGING_FISH},
	{"purplesmoke",			CONST_ME_PURPLESMOKE},
	{"pixieexplosion",		CONST_ME_PIXIE_EXPLOSION },
	{"pixiecoming",			CONST_ME_PIXIE_COMING },
	{"pixiegoing",			CONST_ME_PIXIE_GOING },
	{"pinkbeam",			CONST_ME_PINK_BEAM },
	{"pinkvortex",			CONST_ME_PINK_VORTEX },
	{"pinkenergyspark",		CONST_ME_PINK_ENERGY_SPARK },
	{"pinkfireworks",		CONST_ME_PINK_FIREWORKS },
	{"redspark",			CONST_ME_DRAWBLOOD},
	{"redshimmer",			CONST_ME_MAGIC_RED},
	{"rednote",				CONST_ME_SOUND_RED},
	{"redfirework",			CONST_ME_FIREWORK_RED},
	{"redsmoke",			CONST_ME_REDSMOKE},
	{"ragiazbonecapsule",	CONST_ME_RAGIAZ_BONECAPSULE},
	{"stun",				CONST_ME_STUN},
	{"sleep",				CONST_ME_SLEEP},
	{"smallclouds",			CONST_ME_SMALLCLOUDS},
	{"stones",				CONST_ME_STONES},
	{"smallplants",			CONST_ME_SMALLPLANTS},
	{"skullhorizontal",		CONST_ME_SKULLHORIZONTAL},
	{"skullvertical",		CONST_ME_SKULLVERTICAL},
	{"stepshorizontal",		CONST_ME_STEPSHORIZONTAL},
	{"stepsvertical",		CONST_ME_STEPSVERTICAL},
	{"smoke",				CONST_ME_SMOKE},
	{"storm",				CONST_ME_STORM },
	{"stonestorm",			CONST_ME_STONE_STORM },
	{"teleport",			CONST_ME_TELEPORT},
	{"tutorialarrow",		CONST_ME_TUTORIALARROW},
	{"tutorialsquare",		CONST_ME_TUTORIALSQUARE},
	{"thunder",				CONST_ME_THUNDER},
	{"treasuremap",			CONST_ME_TREASURE_MAP },
	{"yellowspark",			CONST_ME_BLOCKHIT},
	{"yellowbubble",		CONST_ME_YELLOW_RINGS},
	{"yellownote",			CONST_ME_SOUND_YELLOW},
	{"yellowfirework",		CONST_ME_FIREWORK_YELLOW},
	{"yellowenergy",		CONST_ME_YELLOWENERGY},
	{"yalaharighost",		CONST_ME_YALAHARIGHOST},
	{"yellowsmoke",			CONST_ME_YELLOWSMOKE},
	{"yellowenergyspark",	CONST_ME_YELLOW_ENERGY_SPARK },
	{"whitenote",			CONST_ME_SOUND_WHITE},
	{"watercreature",		CONST_ME_WATERCREATURE},
	{"watersplash",			CONST_ME_WATERSPLASH},
	{"whiteenergyspark",	CONST_ME_WHITE_ENERGY_SPARK },
};

ShootTypeNames shootTypeNames = {
	{"arrow",				CONST_ANI_ARROW},
	{"bolt",				CONST_ANI_BOLT},
	{"burstarrow",			CONST_ANI_BURSTARROW},
	{"cake",				CONST_ANI_CAKE},
	{"crystallinearrow",	CONST_ANI_CRYSTALLINEARROW},
	{"drillbolt",			CONST_ANI_DRILLBOLT},
	{"death",				CONST_ANI_DEATH},
	{"energy",				CONST_ANI_ENERGY},
	{"enchantedspear",		CONST_ANI_ENCHANTEDSPEAR},
	{"etherealspear",		CONST_ANI_ETHEREALSPEAR},
	{"eartharrow",			CONST_ANI_EARTHARROW},
	{"explosion",			CONST_ANI_EXPLOSION},
	{"earth",				CONST_ANI_EARTH},
	{"energyball",			CONST_ANI_ENERGYBALL},
	{"envenomedarrow",		CONST_ANI_ENVENOMEDARROW},
	{"fire",				CONST_ANI_FIRE},
	{"flasharrow",			CONST_ANI_FLASHARROW},
	{"flammingarrow",		CONST_ANI_FLAMMINGARROW},
	{"greenstar",			CONST_ANI_GREENSTAR},
	{"gloothspear",			CONST_ANI_GLOOTHSPEAR},
	{"huntingspear",		CONST_ANI_HUNTINGSPEAR},
	{"holy",				CONST_ANI_HOLY},
	{"infernalbolt",		CONST_ANI_INFERNALBOLT},
	{"ice",					CONST_ANI_ICE},
	{"largerock",			CONST_ANI_LARGEROCK},
	{"leafstar",			CONST_ANI_LEAFSTAR},
	{"onyxarrow",			CONST_ANI_ONYXARROW},
	{"redstar",				CONST_ANI_REDSTAR},
	{"royalspear",			CONST_ANI_ROYALSPEAR},
	{"spear",				CONST_ANI_SPEAR},
	{"sniperarrow",			CONST_ANI_SNIPERARROW},
	{"smallstone",			CONST_ANI_SMALLSTONE},
	{"smallice",			CONST_ANI_SMALLICE},
	{"smallholy",			CONST_ANI_SMALLHOLY},
	{"smallearth",			CONST_ANI_SMALLEARTH},
	{"snowball",			CONST_ANI_SNOWBALL},
	{"suddendeath",			CONST_ANI_SUDDENDEATH},
	{"shiverarrow",			CONST_ANI_SHIVERARROW},
	{"simplearrow",			CONST_ANI_SIMPLEARROW},
	{"poisonarrow",			CONST_ANI_POISONARROW},
	{"powerbolt",			CONST_ANI_POWERBOLT},
	{"poison",				CONST_ANI_POISON},
	{"prismaticbolt",		CONST_ANI_PRISMATICBOLT},
	{"piercingbolt",		CONST_ANI_PIERCINGBOLT},
	{"throwingstar",		CONST_ANI_THROWINGSTAR},
	{"vortexbolt",			CONST_ANI_VORTEXBOLT},
	{"throwingknife",		CONST_ANI_THROWINGKNIFE},
	{"tarsalarrow",			CONST_ANI_TARSALARROW},
	{"whirlwindsword",		CONST_ANI_WHIRLWINDSWORD},
	{"whirlwindaxe",		CONST_ANI_WHIRLWINDAXE},
	{"whirlwindclub",		CONST_ANI_WHIRLWINDCLUB},
	{"diamondarrow",		CONST_ANI_DIAMONDARROW},
	{"spectralbolt",		CONST_ANI_SPECTRALBOLT},
	{"royalstar",			CONST_ANI_ROYALSTAR},
};

CombatTypeNames combatTypeNames = {
	{COMBAT_DROWNDAMAGE,			"drown"			},
	{COMBAT_DEATHDAMAGE,			"death"			},
	{COMBAT_ENERGYDAMAGE,			"energy"		},
	{COMBAT_EARTHDAMAGE,			"earth"			},
	{COMBAT_FIREDAMAGE,				"fire"			},
	{COMBAT_HEALING,					"healing"		},
	{COMBAT_HOLYDAMAGE,				"holy"			},
	{COMBAT_ICEDAMAGE,				"ice"				},
	{COMBAT_UNDEFINEDDAMAGE,	"undefined"	},
	{COMBAT_LIFEDRAIN,				"lifedrain"	},
	{COMBAT_MANADRAIN,				"manadrain"	},
	{COMBAT_PHYSICALDAMAGE, 	"physical"	},
};

AmmoTypeNames ammoTypeNames = {
	{"arrow",				AMMO_ARROW},
	{"bolt",				AMMO_BOLT},
	{"poisonarrow",			AMMO_ARROW},
	{"burstarrow",			AMMO_ARROW},
	{"enchantedspear",		AMMO_SPEAR},
	{"etherealspear",		AMMO_SPEAR},
	{"eartharrow",			AMMO_ARROW},
	{"flasharrow",			AMMO_ARROW},
	{"flammingarrow",		AMMO_ARROW},
	{"huntingspear",		AMMO_SPEAR},
	{"infernalbolt",		AMMO_BOLT},
	{"largerock",			AMMO_STONE},
	{"onyxarrow",			AMMO_ARROW},
	{"powerbolt",			AMMO_BOLT},
	{"piercingbolt",		AMMO_BOLT},
	{"royalspear",			AMMO_SPEAR},
	{"snowball",			AMMO_SNOWBALL},
	{"smallstone",			AMMO_STONE},
	{"spear",				AMMO_SPEAR},
	{"sniperarrow",			AMMO_ARROW},
	{"shiverarrow",			AMMO_ARROW},
	{"throwingstar",		AMMO_THROWINGSTAR},
	{"throwingknife",		AMMO_THROWINGKNIFE},
	{"diamondarrow",		AMMO_ARROW},
	{"spectralbolt",		AMMO_BOLT},

};

WeaponActionNames weaponActionNames = {
	{"move",				WEAPONACTION_MOVE},
	{"removecharge",		WEAPONACTION_REMOVECHARGE},
	{"removecount",			WEAPONACTION_REMOVECOUNT},
};

SkullNames skullNames = {
	{"black",				SKULL_BLACK},
	{"green",				SKULL_GREEN},
	{"none",				SKULL_NONE},
	{"orange",				SKULL_ORANGE},
	{"red",					SKULL_RED},
	{"yellow",				SKULL_YELLOW},
	{"white",				SKULL_WHITE},
};

const ImbuementTypeNames imbuementTypeNames = {
	{"elemental damage", IMBUEMENT_ELEMENTAL_DAMAGE},
	{"life leech", IMBUEMENT_LIFE_LEECH},
	{"mana leech", IMBUEMENT_MANA_LEECH},
	{"critical hit", IMBUEMENT_CRITICAL_HIT},
	{"elemental protection death", IMBUEMENT_ELEMENTAL_PROTECTION_DEATH},
	{"elemental protection earth", IMBUEMENT_ELEMENTAL_PROTECTION_EARTH},
	{"elemental protection fire", IMBUEMENT_ELEMENTAL_PROTECTION_FIRE},
	{"elemental protection ice", IMBUEMENT_ELEMENTAL_PROTECTION_ICE},
	{"elemental protection energy", IMBUEMENT_ELEMENTAL_PROTECTION_ENERGY},
	{"elemental protection holy", IMBUEMENT_ELEMENTAL_PROTECTION_HOLY},
	{"increase speed", IMBUEMENT_INCREASE_SPEED},
	{"skillboost axe", IMBUEMENT_SKILLBOOST_AXE},
	{"skillboost sword", IMBUEMENT_SKILLBOOST_SWORD},
	{"skillboost club", IMBUEMENT_SKILLBOOST_CLUB},
	{"skillboost shielding", IMBUEMENT_SKILLBOOST_SHIELDING},
	{"skillboost distance", IMBUEMENT_SKILLBOOST_DISTANCE},
	{"skillboost magic level", IMBUEMENT_SKILLBOOST_MAGIC_LEVEL},
	{"increase capacity", IMBUEMENT_INCREASE_CAPACITY}
};

/**
 * @Deprecated
 * It will be dropped with monsters. Use RespawnPeriod_t instead.
 */
SpawnTypeNames spawnTypeNames = {
	{"all",					RESPAWN_IN_ALL },
	{"day",					RESPAWN_IN_DAY },
	{"dayandcave",			RESPAWN_IN_DAY_CAVE },
	{"night",				RESPAWN_IN_NIGHT },
	{"nightandcave",		RESPAWN_IN_NIGHT_CAVE },
};

MagicEffectClasses getMagicEffect(const std::string& strValue)
{
	auto magicEffect = magicEffectNames.find(strValue);
	if (magicEffect != magicEffectNames.end()) {
		return magicEffect->second;
	}
	return CONST_ME_NONE;
}

ShootType_t getShootType(const std::string& strValue)
{
	auto shootType = shootTypeNames.find(strValue);
	if (shootType != shootTypeNames.end()) {
		return shootType->second;
	}
	return CONST_ANI_NONE;
}

std::string getCombatName(CombatType_t combatType)
{
	auto combatName = combatTypeNames.find(combatType);
	if (combatName != combatTypeNames.end()) {
		return combatName->second;
	}
	return "unknown";
}

CombatType_t getCombatType(const std::string& combatname)
{
	auto it = std::find_if(combatTypeNames.begin(), combatTypeNames.end(), [combatname](std::pair<CombatType_t, std::string> const& pair) {
		return pair.second == combatname;
	});

	return it != combatTypeNames.end() ? it->first : COMBAT_NONE;
}

Ammo_t getAmmoType(const std::string& strValue)
{
	auto ammoType = ammoTypeNames.find(strValue);
	if (ammoType != ammoTypeNames.end()) {
		return ammoType->second;
	}
	return AMMO_NONE;
}

WeaponAction_t getWeaponAction(const std::string& strValue)
{
	auto weaponAction = weaponActionNames.find(strValue);
	if (weaponAction != weaponActionNames.end()) {
		return weaponAction->second;
	}
	return WEAPONACTION_NONE;
}

Skulls_t getSkullType(const std::string& strValue)
{
	auto skullType = skullNames.find(strValue);
	if (skullType != skullNames.end()) {
		return skullType->second;
	}
	return SKULL_NONE;
}

ImbuementTypes_t getImbuementType(const std::string& strValue)
{
	auto imbuementType = imbuementTypeNames.find(strValue);
	if (imbuementType != imbuementTypeNames.end()) {
		return imbuementType->second;
	}
	return IMBUEMENT_NONE;
}

/**
 * @Deprecated
 * It will be dropped with monsters. Use RespawnPeriod_t instead.
 */
SpawnType_t getSpawnType(const std::string& strValue)
{
	auto spawnType = spawnTypeNames.find(strValue);
	if (spawnType != spawnTypeNames.end()) {
		return spawnType->second;
	}
	return RESPAWN_IN_ALL;
}

std::string getSkillName(uint8_t skillid)
{
	switch (skillid) {
		case SKILL_FIST:
			return "fist fighting";

		case SKILL_CLUB:
			return "club fighting";

		case SKILL_SWORD:
			return "sword fighting";

		case SKILL_AXE:
			return "axe fighting";

		case SKILL_DISTANCE:
			return "distance fighting";

		case SKILL_SHIELD:
			return "shielding";

		case SKILL_FISHING:
			return "fishing";

		case SKILL_CRITICAL_HIT_CHANCE:
			return "critical hit chance";

		case SKILL_CRITICAL_HIT_DAMAGE:
			return "critical extra damage";

		case SKILL_LIFE_LEECH_CHANCE:
			return "life leech chance";

		case SKILL_LIFE_LEECH_AMOUNT:
			return "life leech amount";

		case SKILL_MANA_LEECH_CHANCE:
			return "mana leech chance";

		case SKILL_MANA_LEECH_AMOUNT:
			return "mana leech amount";

		case SKILL_MAGLEVEL:
			return "magic level";

		case SKILL_LEVEL:
			return "level";

		default:
			return "unknown";
	}
}

uint32_t adlerChecksum(const uint8_t* data, size_t length)
{
	if (length > NETWORKMESSAGE_MAXSIZE) {
		return 0;
	}

	const uint16_t adler = 65521;

	uint32_t a = 1, b = 0;

	while (length > 0) {
		size_t tmp = length > 5552 ? 5552 : length;
		length -= tmp;

		do {
			a += *data++;
			b += a;
		} while (--tmp);

		a %= adler;
		b %= adler;
	}

	return (b << 16) | a;
}

std::string ucfirst(std::string str)
{
	for (char& i : str) {
		if (i != ' ') {
			i = toupper(i);
			break;
		}
	}
	return str;
}

std::string ucwords(std::string str)
{
	size_t strLength = str.length();
	if (strLength == 0) {
		return str;
	}

	str[0] = toupper(str.front());
	for (size_t i = 1; i < strLength; ++i) {
		if (str[i - 1] == ' ') {
			str[i] = toupper(str[i]);
		}
	}

	return str;
}

bool booleanString(const std::string& str)
{
	if (str.empty()) {
		return false;
	}

	char ch = tolower(str.front());
	return ch != 'f' && ch != 'n' && ch != '0';
}

std::string getWeaponName(WeaponType_t weaponType)
{
	switch (weaponType) {
		case WEAPON_SWORD: return "sword";
		case WEAPON_CLUB: return "club";
		case WEAPON_AXE: return "axe";
		case WEAPON_DISTANCE: return "distance";
		case WEAPON_WAND: return "wand";
		case WEAPON_AMMO: return "ammunition";
		default: return std::string();
	}
}

size_t combatTypeToIndex(CombatType_t combatType)
{
	switch (combatType) {
		case COMBAT_PHYSICALDAMAGE:
			return 0;
		case COMBAT_ENERGYDAMAGE:
			return 1;
		case COMBAT_EARTHDAMAGE:
			return 2;
		case COMBAT_FIREDAMAGE:
			return 3;
		case COMBAT_UNDEFINEDDAMAGE:
			return 4;
		case COMBAT_LIFEDRAIN:
			return 5;
		case COMBAT_MANADRAIN:
			return 6;
		case COMBAT_HEALING:
			return 7;
		case COMBAT_DROWNDAMAGE:
			return 8;
		case COMBAT_ICEDAMAGE:
			return 9;
		case COMBAT_HOLYDAMAGE:
			return 10;
		case COMBAT_DEATHDAMAGE:
			return 11;
		default:
			return 0;
	}
}

CombatType_t indexToCombatType(size_t v)
{
	return static_cast<CombatType_t>(1 << v);
}

uint8_t serverFluidToClient(uint8_t serverFluid)
{
	uint8_t size = sizeof(clientToServerFluidMap) / sizeof(uint8_t);
	for (uint8_t i = 0; i < size; ++i) {
		if (clientToServerFluidMap[i] == serverFluid) {
			return i;
		}
	}
	return 0;
}

uint8_t clientFluidToServer(uint8_t clientFluid)
{
	uint8_t size = sizeof(clientToServerFluidMap) / sizeof(uint8_t);
	if (clientFluid >= size) {
		return 0;
	}
	return clientToServerFluidMap[clientFluid];
}

ItemAttrTypes stringToItemAttribute(const std::string& str)
{
	if (str == "aid") {
		return ITEM_ATTRIBUTE_ACTIONID;
	} else if (str == "uid") {
		return ITEM_ATTRIBUTE_UNIQUEID;
	} else if (str == "description") {
		return ITEM_ATTRIBUTE_DESCRIPTION;
	} else if (str == "text") {
		return ITEM_ATTRIBUTE_TEXT;
	} else if (str == "date") {
		return ITEM_ATTRIBUTE_DATE;
	} else if (str == "writer") {
		return ITEM_ATTRIBUTE_WRITER;
	} else if (str == "name") {
		return ITEM_ATTRIBUTE_NAME;
	} else if (str == "article") {
		return ITEM_ATTRIBUTE_ARTICLE;
	} else if (str == "pluralname") {
		return ITEM_ATTRIBUTE_PLURALNAME;
	} else if (str == "weight") {
		return ITEM_ATTRIBUTE_WEIGHT;
	} else if (str == "attack") {
		return ITEM_ATTRIBUTE_ATTACK;
	} else if (str == "defense") {
		return ITEM_ATTRIBUTE_DEFENSE;
	} else if (str == "extradefense") {
		return ITEM_ATTRIBUTE_EXTRADEFENSE;
	} else if (str == "armor") {
		return ITEM_ATTRIBUTE_ARMOR;
	} else if (str == "hitchance") {
		return ITEM_ATTRIBUTE_HITCHANCE;
	} else if (str == "shootrange") {
		return ITEM_ATTRIBUTE_SHOOTRANGE;
	} else if (str == "owner") {
		return ITEM_ATTRIBUTE_OWNER;
	} else if (str == "duration") {
		return ITEM_ATTRIBUTE_DURATION;
	} else if (str == "decaystate") {
		return ITEM_ATTRIBUTE_DECAYSTATE;
	} else if (str == "corpseowner") {
		return ITEM_ATTRIBUTE_CORPSEOWNER;
	} else if (str == "charges") {
		return ITEM_ATTRIBUTE_CHARGES;
	} else if (str == "fluidtype") {
		return ITEM_ATTRIBUTE_FLUIDTYPE;
	} else if (str == "doorid") {
		return ITEM_ATTRIBUTE_DOORID;
<<<<<<< HEAD
	} else if (str == "wrapid") {
		return ITEM_ATTRIBUTE_WRAPID;
=======
	} else if (str == "timestamp") {
		return ITEM_ATTRIBUTE_DURATION_TIMESTAMP;
>>>>>>> ad7a35b1
	}
	return ITEM_ATTRIBUTE_NONE;
}

std::string getFirstLine(const std::string& str)
{
	std::string firstLine;
	firstLine.reserve(str.length());
	for (const char c : str) {
		if (c == '\n') {
			break;
		}
		firstLine.push_back(c);
	}
	return firstLine;
}

const char* getReturnMessage(ReturnValue value)
{
	switch (value) {
		case RETURNVALUE_REWARDCHESTISEMPTY:
			return "The chest is currently empty. You did not take part in any battles in the last seven days or already claimed your reward.";

		case RETURNVALUE_DESTINATIONOUTOFREACH:
			return "Destination is out of reach.";

		case RETURNVALUE_NOTMOVEABLE:
			return "You cannot move this object.";

		case RETURNVALUE_DROPTWOHANDEDITEM:
			return "Drop the double-handed object first.";

		case RETURNVALUE_BOTHHANDSNEEDTOBEFREE:
			return "Both hands need to be free.";

		case RETURNVALUE_CANNOTBEDRESSED:
			return "You cannot dress this object there.";

		case RETURNVALUE_PUTTHISOBJECTINYOURHAND:
			return "Put this object in your hand.";

		case RETURNVALUE_PUTTHISOBJECTINBOTHHANDS:
			return "Put this object in both hands.";

		case RETURNVALUE_CANONLYUSEONEWEAPON:
			return "You may only use one weapon.";

		case RETURNVALUE_TOOFARAWAY:
			return "Too far away.";

		case RETURNVALUE_FIRSTGODOWNSTAIRS:
			return "First go downstairs.";

		case RETURNVALUE_FIRSTGOUPSTAIRS:
			return "First go upstairs.";

		case RETURNVALUE_NOTENOUGHCAPACITY:
			return "This object is too heavy for you to carry.";

		case RETURNVALUE_CONTAINERNOTENOUGHROOM:
			return "You cannot put more objects in this container.";

    case RETURNVALUE_ONLYAMMOINQUIVER:
      return "This quiver only holds arrows and bolts.\nYou cannot put any other items in it.";

		case RETURNVALUE_NEEDEXCHANGE:
		case RETURNVALUE_NOTENOUGHROOM:
			return "There is not enough room.";

		case RETURNVALUE_CANNOTPICKUP:
			return "You cannot take this object.";

		case RETURNVALUE_CANNOTTHROW:
			return "You cannot throw there.";

		case RETURNVALUE_THEREISNOWAY:
			return "There is no way.";

		case RETURNVALUE_THISISIMPOSSIBLE:
			return "This is impossible.";

		case RETURNVALUE_PLAYERISPZLOCKED:
			return "You can not enter a protection zone after attacking another player.";

		case RETURNVALUE_PLAYERISNOTINVITED:
			return "You are not invited.";

		case RETURNVALUE_CREATUREDOESNOTEXIST:
			return "Creature does not exist.";

		case RETURNVALUE_DEPOTISFULL:
			return "You cannot put more items in this depot.";

		case RETURNVALUE_CANNOTUSETHISOBJECT:
			return "You cannot use this object.";

		case RETURNVALUE_PLAYERWITHTHISNAMEISNOTONLINE:
			return "A player with this name is not online.";

		case RETURNVALUE_NOTREQUIREDLEVELTOUSERUNE:
			return "You do not have the required magic level to use this rune.";

		case RETURNVALUE_YOUAREALREADYTRADING:
			return "You are already trading.";

		case RETURNVALUE_THISPLAYERISALREADYTRADING:
			return "This player is already trading.";

		case RETURNVALUE_YOUMAYNOTLOGOUTDURINGAFIGHT:
			return "You may not logout during or immediately after a fight!";

		case RETURNVALUE_DIRECTPLAYERSHOOT:
			return "You are not allowed to shoot directly on players.";

		case RETURNVALUE_NOTENOUGHLEVEL:
			return "You do not have enough level.";

		case RETURNVALUE_NOTENOUGHMAGICLEVEL:
			return "You do not have enough magic level.";

		case RETURNVALUE_NOTENOUGHMANA:
			return "You do not have enough mana.";

		case RETURNVALUE_NOTENOUGHSOUL:
			return "You do not have enough soul.";

		case RETURNVALUE_YOUAREEXHAUSTED:
			return "You are exhausted.";

		case RETURNVALUE_CANONLYUSETHISRUNEONCREATURES:
			return "You can only use this rune on creatures.";

		case RETURNVALUE_PLAYERISNOTREACHABLE:
			return "Player is not reachable.";

		case RETURNVALUE_CREATUREISNOTREACHABLE:
			return "Creature is not reachable.";

		case RETURNVALUE_ACTIONNOTPERMITTEDINPROTECTIONZONE:
			return "This action is not permitted in a protection zone.";

		case RETURNVALUE_YOUMAYNOTATTACKTHISPLAYER:
			return "You may not attack this player.";

		case RETURNVALUE_YOUMAYNOTATTACKTHISCREATURE:
			return "You may not attack this creature.";

		case RETURNVALUE_YOUMAYNOTATTACKAPERSONINPROTECTIONZONE:
			return "You may not attack a person in a protection zone.";

		case RETURNVALUE_YOUMAYNOTATTACKAPERSONWHILEINPROTECTIONZONE:
			return "You may not attack a person while you are in a protection zone.";

		case RETURNVALUE_YOUCANONLYUSEITONCREATURES:
			return "You can only use it on creatures.";

		case RETURNVALUE_TURNSECUREMODETOATTACKUNMARKEDPLAYERS:
			return "Turn secure mode off if you really want to attack unmarked players.";

		case RETURNVALUE_YOUNEEDPREMIUMACCOUNT:
			return "You need a premium account.";

		case RETURNVALUE_YOUNEEDTOLEARNTHISSPELL:
			return "You need to learn this spell first.";

		case RETURNVALUE_YOURVOCATIONCANNOTUSETHISSPELL:
			return "Your vocation cannot use this spell.";

		case RETURNVALUE_YOUNEEDAWEAPONTOUSETHISSPELL:
			return "You need to equip a weapon to use this spell.";

		case RETURNVALUE_PLAYERISPZLOCKEDLEAVEPVPZONE:
			return "You can not leave a pvp zone after attacking another player.";

		case RETURNVALUE_PLAYERISPZLOCKEDENTERPVPZONE:
			return "You can not enter a pvp zone after attacking another player.";

		case RETURNVALUE_ACTIONNOTPERMITTEDINANOPVPZONE:
			return "This action is not permitted in a non pvp zone.";

		case RETURNVALUE_YOUCANNOTLOGOUTHERE:
			return "You can not logout here.";

		case RETURNVALUE_YOUNEEDAMAGICITEMTOCASTSPELL:
			return "You need a magic item to cast this spell.";

		case RETURNVALUE_CANNOTCONJUREITEMHERE:
			return "You cannot conjure items here.";

		case RETURNVALUE_YOUNEEDTOSPLITYOURSPEARS:
			return "You need to split your spears first.";

		case RETURNVALUE_NAMEISTOOAMBIGUOUS:
			return "Player name is ambiguous.";

		case RETURNVALUE_CANONLYUSEONESHIELD:
			return "You may use only one shield.";

		case RETURNVALUE_NOPARTYMEMBERSINRANGE:
			return "No party members in range.";

		case RETURNVALUE_YOUARENOTTHEOWNER:
			return "You are not the owner.";

		case RETURNVALUE_YOUCANTOPENCORPSEADM:
			return "You can't open this corpse, because you are an Admin.";

		case RETURNVALUE_NOSUCHRAIDEXISTS:
			return "No such raid exists.";

		case RETURNVALUE_ANOTHERRAIDISALREADYEXECUTING:
			return "Another raid is already executing.";

		case RETURNVALUE_TRADEPLAYERFARAWAY:
			return "Trade player is too far away.";

		case RETURNVALUE_YOUDONTOWNTHISHOUSE:
			return "You don't own this house.";

		case RETURNVALUE_TRADEPLAYERALREADYOWNSAHOUSE:
			return "Trade player already owns a house.";

		case RETURNVALUE_TRADEPLAYERHIGHESTBIDDER:
			return "Trade player is currently the highest bidder of an auctioned house.";

		case RETURNVALUE_YOUCANNOTTRADETHISHOUSE:
			return "You can not trade this house.";

		case RETURNVALUE_YOUDONTHAVEREQUIREDPROFESSION:
			return "You don't have the required profession.";

		case RETURNVALUE_NOTENOUGHFISTLEVEL:
			return "You do not have enough fist level";

		case RETURNVALUE_NOTENOUGHCLUBLEVEL:
			return "You do not have enough club level";

		case RETURNVALUE_NOTENOUGHSWORDLEVEL:
			return "You do not have enough sword level";

		case RETURNVALUE_NOTENOUGHAXELEVEL:
			return "You do not have enough axe level";

		case RETURNVALUE_NOTENOUGHDISTANCELEVEL:
			return "You do not have enough distance level";

		case RETURNVALUE_NOTENOUGHSHIELDLEVEL:
			return "You do not have enough shielding level";

		case RETURNVALUE_NOTENOUGHFISHLEVEL:
			return "You do not have enough fishing level";

		default: // RETURNVALUE_NOTPOSSIBLE, etc
			return "Sorry, not possible.";
	}
}

int64_t OTSYS_TIME(bool useTime)
{
	if (useTime) {
		return std::chrono::duration_cast<std::chrono::milliseconds>(std::chrono::system_clock::now().time_since_epoch()).count();
	}
	int64_t time = (std::chrono::duration_cast<std::chrono::milliseconds>(std::chrono::system_clock::now().time_since_epoch()).count()) + (g_config.getNumber(TIME_GMT) * 1000);
	return time;
}

int32_t OS_TIME(time_t* timer)
{
	return (time(timer) + g_config.getNumber(TIME_GMT));
}

SpellGroup_t stringToSpellGroup(const std::string &value)
{
	std::string tmpStr = asLowerCaseString(value);
	if (tmpStr == "attack" || tmpStr == "1") {
		return SPELLGROUP_ATTACK;
	} else if (tmpStr == "healing" || tmpStr == "2") {
		return SPELLGROUP_HEALING;
	} else if (tmpStr == "support" || tmpStr == "3") {
		return SPELLGROUP_SUPPORT;
	} else if (tmpStr == "special" || tmpStr == "4") {
		return SPELLGROUP_SPECIAL;
	} else if (tmpStr == "crippling" || tmpStr == "6") {
		return SPELLGROUP_CRIPPLING;
	} else if (tmpStr == "focus" || tmpStr == "7") {
		return SPELLGROUP_FOCUS;
	} else if (tmpStr == "ultimatestrikes" || tmpStr == "8") {
		return SPELLGROUP_ULTIMATESTRIKES;
	}

	return SPELLGROUP_NONE;
}

/**
 * @authors jlcvp, acmh
 * @details
 * capitalize the first letter of every word in source
 * @param source
 */
void capitalizeWords(std::string& source)
{
	toLowerCaseString(source);
	uint8_t size = (uint8_t) source.size();
	for(uint8_t i=0; i< size; i++) {
		if(i==0) {
			source[i] = (char)toupper(source[i]);
		} else if(source[i-1] == ' ' || source[i-1] == '\'') {
			source[i] = (char)toupper(source[i]);
		}
	}
}

NameEval_t validateName(const std::string &name)
{

	StringVector prohibitedWords = {"owner", "gamemaster", "hoster", "admin", "staff", "tibia", "account", "god", "anal", "ass", "fuck", "sex", "hitler", "pussy", "dick", "rape", "cm", "gm", "tutor", "counsellor", "god"};
	StringVector toks;
	std::regex regexValidChars("^[a-zA-Z' ]+$");

	boost::split(toks, name, boost::is_any_of(" '"));
	if(name.length()<3 || name.length()>14) {
		return INVALID_LENGTH;
	}

	if(!std::regex_match(name, regexValidChars)) { //invalid chars in name
		return INVALID_CHARACTER;
	}

	for(std::string str : toks) {
		if(str.length()<2)
			return INVALID_TOKEN_LENGTH;
		else if(std::find(prohibitedWords.begin(), prohibitedWords.end(),str) != prohibitedWords.end()) { //searching for prohibited words
			return INVALID_FORBIDDEN;
		}
	}

	return VALID;
}
bool isCaskItem(uint16_t itemId)
{
	return (itemId >= ITEM_HEALTH_CASK_START && itemId <= ITEM_HEALTH_CASK_END) ||
		(itemId >= ITEM_MANA_CASK_START && itemId <= ITEM_MANA_CASK_END) ||
		(itemId >= ITEM_SPIRIT_CASK_START && itemId <= ITEM_SPIRIT_CASK_END);
}

std::string getObjectCategoryName(ObjectCategory_t category)
{
	switch (category) {
		case OBJECTCATEGORY_ARMORS: return "Armors";
		case OBJECTCATEGORY_NECKLACES: return "Amulets";
		case OBJECTCATEGORY_BOOTS: return "Boots";
		case OBJECTCATEGORY_CONTAINERS: return "Containers";
		case OBJECTCATEGORY_DECORATION: return "Decoration";
		case OBJECTCATEGORY_FOOD: return "Food";
		case OBJECTCATEGORY_HELMETS: return "Helmets";
		case OBJECTCATEGORY_LEGS: return "Legs";
		case OBJECTCATEGORY_OTHERS: return "Others";
		case OBJECTCATEGORY_POTIONS: return "Potions";
		case OBJECTCATEGORY_RINGS: return "Rings";
		case OBJECTCATEGORY_RUNES: return "Runes";
		case OBJECTCATEGORY_SHIELDS: return "Shields";
		case OBJECTCATEGORY_TOOLS: return "Tools";
		case OBJECTCATEGORY_VALUABLES: return "Valuables";
		case OBJECTCATEGORY_AMMO: return "Weapons: Ammunition";
		case OBJECTCATEGORY_AXES: return "Weapons: Axes";
		case OBJECTCATEGORY_CLUBS: return "Weapons: Clubs";
		case OBJECTCATEGORY_DISTANCEWEAPONS: return "Weapons: Distance";
		case OBJECTCATEGORY_SWORDS: return "Weapons: Swords";
		case OBJECTCATEGORY_WANDS: return "Weapons: Wands";
		case OBJECTCATEGORY_PREMIUMSCROLLS: return "Premium Scrolls";
		case OBJECTCATEGORY_TIBIACOINS: return "Tibia Coins";
		case OBJECTCATEGORY_CREATUREPRODUCTS: return "Creature Products";
		case OBJECTCATEGORY_STASHRETRIEVE: return "Stash Retrieve";
		case OBJECTCATEGORY_GOLD: return "Gold";
		case OBJECTCATEGORY_DEFAULT: return "Unassigned Loot";
		default: return std::string();
	}
}

std::string generateRK(size_t length)
{
	std::ostringstream newkey;
	std::string consonants = "ABCDEFGHIJLMNOPQRSTUVWXYZ0123456789";
	while (newkey.str().length() < length)
	{
		uint8_t pos = uniform_random(1, consonants.length());
		newkey << consonants.substr(pos, 1);
	}
	return newkey.str();
}<|MERGE_RESOLUTION|>--- conflicted
+++ resolved
@@ -1098,13 +1098,10 @@
 		return ITEM_ATTRIBUTE_FLUIDTYPE;
 	} else if (str == "doorid") {
 		return ITEM_ATTRIBUTE_DOORID;
-<<<<<<< HEAD
+	} else if (str == "timestamp") {
+		return ITEM_ATTRIBUTE_DURATION_TIMESTAMP;
 	} else if (str == "wrapid") {
 		return ITEM_ATTRIBUTE_WRAPID;
-=======
-	} else if (str == "timestamp") {
-		return ITEM_ATTRIBUTE_DURATION_TIMESTAMP;
->>>>>>> ad7a35b1
 	}
 	return ITEM_ATTRIBUTE_NONE;
 }
