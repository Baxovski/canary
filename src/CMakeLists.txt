project(canary)

# *****************************************************************************
# CMake Features
# *****************************************************************************
set(CMAKE_CXX_STANDARD 20)
set(GNUCXX_MINIMUM_VERSION 9)
set(MSVC_MINIMUM_VERSION "19.32")
set(CMAKE_CXX_STANDARD_REQUIRED ON)
set(CMAKE_EXPORT_COMPILE_COMMANDS ON)
set(CMAKE_POSITION_INDEPENDENT_CODE ON)
set(Boost_NO_WARN_NEW_VERSIONS ON)

# Global gives error when building spdlog
# Avoid changes by cmake/make on the source tree
# https://gitlab.kitware.com/cmake/cmake/issues/18403
set(CMAKE_DISABLE_SOURCE_CHANGES ON)
set(CMAKE_DISABLE_IN_SOURCE_BUILD ON)

# Make will print more details
set(CMAKE_VERBOSE_MAKEFILE OFF)

# Generate compile_commands.json
set(CMAKE_EXPORT_COMPILE_COMMANDS ON)


# *****************************************************************************
# Sanity Check
# *****************************************************************************

# === GCC Minimum Version ===
if (CMAKE_COMPILER_IS_GNUCXX)
  message("-- Compiler: GCC - Version: ${CMAKE_CXX_COMPILER_VERSION}")
  if (CMAKE_CXX_COMPILER_VERSION VERSION_LESS GNUCXX_MINIMUM_VERSION)
    message(FATAL_ERROR "GCC version must be at least ${GNUCXX_MINIMUM_VERSION}!")
  endif()
endif()

# === Minimum required version for visual studio ===
if(CMAKE_CXX_COMPILER_ID STREQUAL "MSVC")
  message("-- Compiler: Visual Studio - Version: ${CMAKE_CXX_COMPILER_VERSION}")
  if(CMAKE_CXX_COMPILER_VERSION VERSION_LESS MSVC_MINIMUM_VERSION)
    message(FATAL_ERROR "Visual Studio version must be at least ${MSVC_MINIMUM_VERSION}")
  endif()
endif()

# *****************************************************************************
# Options
# *****************************************************************************
option(OPTIONS_ENABLE_OPENMP "Enable Open Multi-Processing support." ON)
option(DEBUG_LOG "Enable Debug Log" OFF)
option(ASAN_ENABLED "Build this target with AddressSanitizer" OFF)


# *****************************************************************************
# Project
# *****************************************************************************
if (MSVC)
  add_executable(${PROJECT_NAME} "" ../cmake/canary.rc)
else()
  add_executable(${PROJECT_NAME} "")
endif()


# *****************************************************************************
# Build flags
# *****************************************************************************
if (CMAKE_COMPILER_IS_GNUCXX)
  target_compile_options(${PROJECT_NAME}  PRIVATE  -Wno-deprecated-declarations)
endif()

# *****************************************************************************
# DEBUG: Print cmake variables
# *****************************************************************************
#get_cmake_property(_variableNames VARIABLES)
#list (SORT _variableNames)
#foreach (_variableName ${_variableNames})
#    message(STATUS "${_variableName}=${${_variableName}}")
#endforeach()


# *****************************************************************************
# Options Code
# *****************************************************************************

# === OpenMP ===
if(OPTIONS_ENABLE_OPENMP)
  log_option_enabled("openmp")
  find_package(OpenMP)
  if(OpenMP_CXX_FOUND)
      target_link_libraries(${PROJECT_NAME} PUBLIC OpenMP::OpenMP_CXX)
  endif()
else()
  log_option_disabled("openmp")
endif()


# === IPO ===
check_ipo_supported(RESULT result OUTPUT output)
if(result)
  set_property(TARGET ${PROJECT_NAME} PROPERTY INTERPROCEDURAL_OPTIMIZATION TRUE)
else()
  message(WARNING "IPO is not supported: ${output}")
endif()


# === ASAN ===
if(ASAN_ENABLED)
  log_option_enabled("asan")
  if(MSVC)
    target_compile_options(${PROJECT_NAME} PUBLIC /fsanitize=address)
  else()
    target_compile_options(${PROJECT_NAME} PUBLIC -fsanitize=address)
    target_link_options(${PROJECT_NAME} PUBLIC -fsanitize=address)
  endif()
else()
  log_option_disabled("asan")
endif()


# === DEBUG LOG ===
# cmake -DDEBUG_LOG=ON ..
if(CMAKE_BUILD_TYPE MATCHES Debug)
  target_compile_definitions(${PROJECT_NAME} PRIVATE -DDEBUG_LOG=ON )
  log_option_enabled("DEBUG LOG")
  else()
  log_option_disabled("DEBUG LOG")
endif(CMAKE_BUILD_TYPE MATCHES Debug)

# *****************************************************************************
# Packages / Libs
# *****************************************************************************
find_package(Asio REQUIRED)
find_package(spdlog REQUIRED)
find_package(LuaJIT REQUIRED)
find_package(Threads REQUIRED)
find_package(Protobuf REQUIRED)
find_package(Flatbuffers CONFIG REQUIRED)
find_package(GMP REQUIRED)

if (MSVC)
  find_package(CURL REQUIRED)
  find_package(jsoncpp REQUIRED)
  find_package(MySQL REQUIRED)
  find_package(PugiXML REQUIRED)
  find_package(Threads REQUIRED)
else()
  find_package(CURL CONFIG REQUIRED)
  find_package(jsoncpp CONFIG REQUIRED)
  find_package(pugixml CONFIG REQUIRED)
  find_package(unofficial-libmariadb CONFIG REQUIRED)
endif (MSVC)

include(GNUInstallDirs)


# *****************************************************************************
# Projetct configuration
# *****************************************************************************
target_sources(${PROJECT_NAME}
  PRIVATE
    config/configmanager.cpp
    core/file_handle.cpp
    creatures/appearance/mounts/mounts.cpp
    creatures/appearance/outfit/outfit.cpp
    creatures/combat/combat.cpp
    creatures/combat/condition.cpp
    creatures/combat/spells.cpp
    creatures/creature.cpp
    creatures/interactions/chat.cpp
    creatures/monsters/monster.cpp
    creatures/monsters/monsters.cpp
    creatures/monsters/spawns/spawn_monster.cpp
    creatures/npcs/npc.cpp
    creatures/npcs/npcs.cpp
    creatures/npcs/spawns/spawn_npc.cpp
    creatures/players/account/account.cpp
    creatures/players/grouping/familiars.cpp
    creatures/players/grouping/groups.cpp
    creatures/players/grouping/guild.cpp
    creatures/players/grouping/party.cpp
    creatures/players/imbuements/imbuements.cpp
    creatures/players/management/ban.cpp
    creatures/players/management/waitlist.cpp
    creatures/players/player.cpp
    creatures/players/vocations/vocation.cpp
    database/database.cpp
    database/databasemanager.cpp
    database/databasetasks.cpp
    game/game.cpp
    game/gamestore.cpp
    game/movement/position.cpp
    game/movement/teleport.cpp
    game/scheduling/scheduler.cpp
    game/scheduling/events_scheduler.cpp
    game/scheduling/tasks.cpp
    io/iobestiary.cpp
    io/ioguild.cpp
    io/iologindata.cpp
    io/iomap.cpp
    io/iomapserialize.cpp
    io/iomarket.cpp
    io/ioprey.cpp
    protobuf/appearances.pb.cc
    items/bed.cpp
    items/containers/container.cpp
    items/containers/depot/depotchest.cpp
    items/containers/depot/depotlocker.cpp
    items/containers/inbox/inbox.cpp
    items/containers/mailbox/mailbox.cpp
    items/containers/rewards/reward.cpp
    items/containers/rewards/rewardchest.cpp
    items/cylinder.cpp
    items/decay/decay.cpp
    items/item.cpp
    items/items.cpp
    items/functions/item_parse.cpp
    items/functions/item_read_map_attributes.cpp
    items/thing.cpp
    items/tile.cpp
    items/trashholder.cpp
    items/weapons/weapons.cpp
    lua/callbacks/creaturecallback.cpp
    lua/creature/actions.cpp
    lua/creature/creatureevent.cpp
    lua/creature/events.cpp
    lua/creature/movement.cpp
    lua/creature/raids.cpp
    lua/creature/talkaction.cpp
    lua/functions/lua_functions_loader.cpp
    lua/functions/core/game/config_functions.cpp
    lua/functions/core/game/game_functions.cpp
    lua/functions/core/game/global_functions.cpp
    lua/functions/core/game/modal_window_functions.cpp
    lua/functions/core/libs/bit_functions.cpp
    lua/functions/core/libs/db_functions.cpp
    lua/functions/core/libs/result_functions.cpp
    lua/functions/core/libs/spdlog_functions.cpp
    lua/functions/core/network/network_message_functions.cpp
    lua/functions/core/network/webhook_functions.cpp
    lua/functions/creatures/combat/combat_functions.cpp
    lua/functions/creatures/combat/condition_functions.cpp
    lua/functions/creatures/combat/spell_functions.cpp
    lua/functions/creatures/combat/variant_functions.cpp
    lua/functions/creatures/creature_functions.cpp
    lua/functions/creatures/monster/charm_functions.cpp
    lua/functions/creatures/monster/loot_functions.cpp
    lua/functions/creatures/monster/monster_functions.cpp
    lua/functions/creatures/monster/monster_spell_functions.cpp
    lua/functions/creatures/monster/monster_type_functions.cpp
    lua/functions/creatures/npc/npc_functions.cpp
    lua/functions/creatures/npc/npc_type_functions.cpp
    lua/functions/creatures/npc/shop_functions.cpp
    lua/functions/creatures/player/group_functions.cpp
    lua/functions/creatures/player/guild_functions.cpp
    lua/functions/creatures/player/mount_functions.cpp
    lua/functions/creatures/player/party_functions.cpp
    lua/functions/creatures/player/player_functions.cpp
    lua/functions/creatures/player/vocation_functions.cpp
    lua/functions/events/action_functions.cpp
    lua/functions/events/creature_event_functions.cpp
    lua/functions/events/events_scheduler_functions.cpp
    lua/functions/events/global_event_functions.cpp
    lua/functions/events/move_event_functions.cpp
    lua/functions/events/talk_action_functions.cpp
    lua/functions/items/container_functions.cpp
    lua/functions/items/imbuement_functions.cpp
    lua/functions/items/item_classification_functions.cpp
    lua/functions/items/item_functions.cpp
    lua/functions/items/item_type_functions.cpp
    lua/functions/items/weapon_functions.cpp
    lua/functions/map/house_functions.cpp
    lua/functions/map/position_functions.cpp
    lua/functions/map/teleport_functions.cpp
    lua/functions/map/tile_functions.cpp
    lua/functions/map/town_functions.cpp
    lua/global/baseevents.cpp
    lua/global/globalevent.cpp
    lua/modules/modules.cpp
    lua/scripts/lua_environment.cpp
    lua/scripts/luascript.cpp
    lua/scripts/script_environment.cpp
    lua/scripts/scripts.cpp
    map/house/house.cpp
    map/house/housetile.cpp
    map/map.cpp
    otpch.cpp
    otserv.cpp
    security/rsa.cpp
    server/network/connection/connection.cpp
    server/network/message/networkmessage.cpp
    server/network/message/outputmessage.cpp
    server/network/protocol/protocol.cpp
    server/network/protocol/protocolgame.cpp
    server/network/protocol/protocollogin.cpp
    server/network/protocol/protocolstatus.cpp
    server/network/webhook/webhook.cpp
    server/server.cpp
    server/signals.cpp
    utils/tools.cpp
    utils/wildcardtree.cpp
)

if (MSVC)
  if(CMAKE_BUILD_TYPE STREQUAL "Debug")
    string(REPLACE "/Zi" "/Z7" CMAKE_CXX_FLAGS_DEBUG "${CMAKE_CXX_FLAGS_DEBUG}")
    string(REPLACE "/Zi" "/Z7" CMAKE_C_FLAGS_DEBUG "${CMAKE_C_FLAGS_DEBUG}")
  elseif(CMAKE_BUILD_TYPE STREQUAL "Release")
    string(REPLACE "/Zi" "/Z7" CMAKE_CXX_FLAGS_RELEASE "${CMAKE_CXX_FLAGS_RELEASE}")
    string(REPLACE "/Zi" "/Z7" CMAKE_C_FLAGS_RELEASE "${CMAKE_C_FLAGS_RELEASE}")
  elseif(CMAKE_BUILD_TYPE STREQUAL "RelWithDebInfo")
    string(REPLACE "/Zi" "/Z7" CMAKE_CXX_FLAGS_RELWITHDEBINFO "${CMAKE_CXX_FLAGS_RELWITHDEBINFO}")
    string(REPLACE "/Zi" "/Z7" CMAKE_C_FLAGS_RELWITHDEBINFO "${CMAKE_C_FLAGS_RELWITHDEBINFO}")
  endif()

  target_compile_options(${PROJECT_NAME} PUBLIC /MP /FS /Zf /EHsc )

  target_include_directories(${PROJECT_NAME}
<<<<<<< HEAD
  PRIVATE
    ${CMAKE_SOURCE_DIR}/src
    ${MYSQL_INCLUDE_DIR}
    ${LUAJIT_INCLUDE_DIRS}
    ${PUGIXML_INCLUDE_DIR}
    ${CURL_INCLUDE_DIRS}
    ${SPDLOG_INCLUDE_DIR}
    ${Protobuf_INCLUDE_DIRS}
    ${GMP_INCLUDE_DIR}
    flatbuffers::flatbuffers
    asio::asio
    $<TARGET_PROPERTY:jsoncpp_lib,INTERFACE_INCLUDE_DIRECTORIES>)
=======
    PRIVATE
      ${Boost_LIBRARY_DIRS}
      ${CMAKE_SOURCE_DIR}/src
      ${MYSQL_INCLUDE_DIR}
      ${LUAJIT_INCLUDE_DIRS}
      ${Boost_INCLUDE_DIRS}
      ${PUGIXML_INCLUDE_DIR}
      ${CURL_INCLUDE_DIRS}
      ${PARALLEL_HASHMAP_INCLUDE_DIRS}
      ${Protobuf_INCLUDE_DIRS}
      ${SPDLOG_INCLUDE_DIR}
      ${GMP_INCLUDE_DIR}
      $<TARGET_PROPERTY:jsoncpp_lib,INTERFACE_INCLUDE_DIRECTORIES>
  )
>>>>>>> 0185869e

  target_link_libraries(${PROJECT_NAME}
  PRIVATE
    ${MYSQL_CLIENT_LIBS}
    ${LUAJIT_LIBRARIES}
    ${PUGIXML_LIBRARIES}
    ${CMAKE_THREAD_LIBS_INIT}
    ${CURL_LIBRARIES}
    ${SPDLOG_LIBRARY}
    ${GMP_LIBRARIES}
    flatbuffers::flatbuffers
    protobuf::libprotoc
    protobuf::libprotobuf
    protobuf::libprotobuf-lite
    fmt::fmt
    jsoncpp_lib
    asio::asio
  )

  else()
    target_include_directories(${PROJECT_NAME}
    PRIVATE
      ${CMAKE_SOURCE_DIR}/src
      ${LUAJIT_INCLUDE_DIRS}
      ${PARALLEL_HASHMAP_INCLUDE_DIRS}
      ${Protobuf_INCLUDE_DIRS}
      ${GMP_INCLUDE_DIR}
      ${PARALLEL_HASHMAP_INCLUDE_DIRS}
  )

    target_link_libraries(${PROJECT_NAME}
    PRIVATE
      ${LUAJIT_LIBRARIES}
      ${GMP_LIBRARIES}
      ${PARALLEL_HASHMAP_INCLUDE_DIRS}
      CURL::libcurl
      jsoncpp_static
      unofficial::libmariadb unofficial::mariadbclient
      pugixml::pugixml
      spdlog::spdlog
      Threads::Threads
      protobuf::libprotoc
      protobuf::libprotobuf
      protobuf::libprotobuf-lite
    )
endif(MSVC)

set_target_properties(${PROJECT_NAME}
    PROPERTIES
      RUNTIME_OUTPUT_DIRECTORY "${CMAKE_BINARY_DIR}/bin"
)<|MERGE_RESOLUTION|>--- conflicted
+++ resolved
@@ -316,7 +316,6 @@
   target_compile_options(${PROJECT_NAME} PUBLIC /MP /FS /Zf /EHsc )
 
   target_include_directories(${PROJECT_NAME}
-<<<<<<< HEAD
   PRIVATE
     ${CMAKE_SOURCE_DIR}/src
     ${MYSQL_INCLUDE_DIR}
@@ -326,25 +325,8 @@
     ${SPDLOG_INCLUDE_DIR}
     ${Protobuf_INCLUDE_DIRS}
     ${GMP_INCLUDE_DIR}
-    flatbuffers::flatbuffers
     asio::asio
     $<TARGET_PROPERTY:jsoncpp_lib,INTERFACE_INCLUDE_DIRECTORIES>)
-=======
-    PRIVATE
-      ${Boost_LIBRARY_DIRS}
-      ${CMAKE_SOURCE_DIR}/src
-      ${MYSQL_INCLUDE_DIR}
-      ${LUAJIT_INCLUDE_DIRS}
-      ${Boost_INCLUDE_DIRS}
-      ${PUGIXML_INCLUDE_DIR}
-      ${CURL_INCLUDE_DIRS}
-      ${PARALLEL_HASHMAP_INCLUDE_DIRS}
-      ${Protobuf_INCLUDE_DIRS}
-      ${SPDLOG_INCLUDE_DIR}
-      ${GMP_INCLUDE_DIR}
-      $<TARGET_PROPERTY:jsoncpp_lib,INTERFACE_INCLUDE_DIRECTORIES>
-  )
->>>>>>> 0185869e
 
   target_link_libraries(${PROJECT_NAME}
   PRIVATE
@@ -369,13 +351,40 @@
     PRIVATE
       ${CMAKE_SOURCE_DIR}/src
       ${LUAJIT_INCLUDE_DIRS}
-      ${PARALLEL_HASHMAP_INCLUDE_DIRS}
       ${Protobuf_INCLUDE_DIRS}
       ${GMP_INCLUDE_DIR}
       ${PARALLEL_HASHMAP_INCLUDE_DIRS}
+      ${CURL_INCLUDE_DIRS}
   )
 
-    target_link_libraries(${PROJECT_NAME}
+  target_link_libraries(${PROJECT_NAME}
+    PRIVATE
+      ${MYSQL_CLIENT_LIBS}
+      ${LUAJIT_LIBRARIES}
+      ${Boost_LIBRARIES}
+      ${PUGIXML_LIBRARIES}
+      ${CMAKE_THREAD_LIBS_INIT}
+      ${CURL_LIBRARIES}
+      ${Protobuf_LIBRARIES}
+      ${SPDLOG_LIBRARY}
+      ${GMP_LIBRARIES}
+      flatbuffers::flatbuffers
+      fmt::fmt
+      jsoncpp_lib
+  )
+
+else()
+
+  target_include_directories(${PROJECT_NAME}
+    PRIVATE
+      ${CMAKE_SOURCE_DIR}/src
+      ${LUAJIT_INCLUDE_DIRS}
+      ${PARALLEL_HASHMAP_INCLUDE_DIRS}
+      ${Protobuf_INCLUDE_DIRS}
+      ${GMP_INCLUDE_DIRS}
+  )
+
+  target_link_libraries(${PROJECT_NAME}
     PRIVATE
       ${LUAJIT_LIBRARIES}
       ${GMP_LIBRARIES}
