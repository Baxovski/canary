/**
 * Canary - A free and open-source MMORPG server emulator
 * Copyright (C) 2021 OpenTibiaBR <opentibiabr@outlook.com>
 *
 * This program is free software; you can redistribute it and/or modify
 * it under the terms of the GNU General Public License as published by
 * the Free Software Foundation; either version 2 of the License, or
 * (at your option) any later version.
 *
 * This program is distributed in the hope that it will be useful,
 * but WITHOUT ANY WARRANTY; without even the implied warranty of
 * MERCHANTABILITY or FITNESS FOR A PARTICULAR PURPOSE.  See the
 * GNU General Public License for more details.
 *
 * You should have received a copy of the GNU General Public License along
 * with this program; if not, write to the Free Software Foundation, Inc.,
 * 51 Franklin Street, Fifth Floor, Boston, MA 02110-1301 USA.
 */

#include "otpch.h"

#include "lua/functions/events/global_event_functions.hpp"
#include "lua/global/globalevent.h"
#include "lua/scripts/scripts.h"
#include "utils/tools.h"


int GlobalEventFunctions::luaCreateGlobalEvent(lua_State* L) {
	// GlobalEvent(eventName)
	if (getScriptEnv()->getScriptInterface() != &g_scripts().getScriptInterface()) {
		reportErrorFunc("GlobalEvents can only be registered in the Scripts interface.");
		lua_pushnil(L);
		return 1;
	}

	GlobalEvent* global = new GlobalEvent(getScriptEnv()->getScriptInterface());
	if (global) {
		global->setName(getString(L, 2));
		global->setEventType(GLOBALEVENT_NONE);
		global->fromLua = true;
		pushUserdata<GlobalEvent>(L, global);
		setMetatable(L, -1, "GlobalEvent");
	} else {
		lua_pushnil(L);
	}
	return 1;
}

int GlobalEventFunctions::luaGlobalEventType(lua_State* L) {
	// globalevent:type(callback)
	GlobalEvent* global = getUserdata<GlobalEvent>(L, 1);
	if (global) {
		std::string typeName = getString(L, 2);
		std::string tmpStr = asLowerCaseString(typeName);
		if (tmpStr == "startup") {
			global->setEventType(GLOBALEVENT_STARTUP);
		} else if (tmpStr == "shutdown") {
			global->setEventType(GLOBALEVENT_SHUTDOWN);
		} else if (tmpStr == "record") {
			global->setEventType(GLOBALEVENT_RECORD);
		} else if (tmpStr == "periodchange") {
			global->setEventType(GLOBALEVENT_PERIODCHANGE);
		} else {
			SPDLOG_ERROR("[GlobalEventFunctions::luaGlobalEventType] - "
                         "Invalid type for global event: {}", typeName);
			pushBoolean(L, false);
		}
		pushBoolean(L, true);
	} else {
		lua_pushnil(L);
	}
	return 1;
}

int GlobalEventFunctions::luaGlobalEventRegister(lua_State* L) {
	// globalevent:register()
	GlobalEvent* globalevent = getUserdata<GlobalEvent>(L, 1);
	if (globalevent) {
		if (!globalevent->isScripted()) {
			pushBoolean(L, false);
			return 1;
		}
<<<<<<< HEAD
		if (globalevent->getEventType() == GLOBALEVENT_NONE && globalevent->getInterval() == 0) {
			std::cout << "[Error - LuaScriptInterface::luaGlobalEventRegister] No interval for globalevent with name " << globalevent->getName() << std::endl;
			pushBoolean(L, false);
			return 1;
		}
		pushBoolean(L, g_globalEvents->registerLuaEvent(globalevent));
=======
		pushBoolean(L, g_globalEvents().registerLuaEvent(globalevent));
>>>>>>> 0e43691c
	} else {
		lua_pushnil(L);
	}
	return 1;
}

int GlobalEventFunctions::luaGlobalEventOnCallback(lua_State* L) {
	// globalevent:onThink / record / etc. (callback)
	GlobalEvent* globalevent = getUserdata<GlobalEvent>(L, 1);
	if (globalevent) {
		if (!globalevent->loadCallback()) {
			pushBoolean(L, false);
			return 1;
		}
		pushBoolean(L, true);
	} else {
		lua_pushnil(L);
	}
	return 1;
}

int GlobalEventFunctions::luaGlobalEventTime(lua_State* L) {
	// globalevent:time(time)
	GlobalEvent* globalevent = getUserdata<GlobalEvent>(L, 1);
	if (globalevent) {
		std::string timer = getString(L, 2);
		std::vector<int32_t> params = vectorAtoi(explodeString(timer, ":"));

		int32_t hour = params.front();
		if (hour < 0 || hour > 23) {
			SPDLOG_ERROR("[GlobalEventFunctions::luaGlobalEventTime] - "
                         "Invalid hour {} for globalevent with name: {}",
                         timer, globalevent->getName());
			pushBoolean(L, false);
			return 1;
		}

		globalevent->setInterval(hour << 16);

		int32_t min = 0;
		int32_t sec = 0;
		if (params.size() > 1) {
			min = params[1];
			if (min < 0 || min > 59) {
				SPDLOG_ERROR("[GlobalEventFunctions::luaGlobalEventTime] - "
                              "Invalid minute: {} for globalevent with name: {}",
                              timer, globalevent->getName());
				pushBoolean(L, false);
				return 1;
			}

			if (params.size() > 2) {
				sec = params[2];
				if (sec < 0 || sec > 59) {
					SPDLOG_ERROR("[GlobalEventFunctions::luaGlobalEventTime] - "
                              "Invalid minute: {} for globalevent with name: {}",
                              timer, globalevent->getName());
					pushBoolean(L, false);
					return 1;
				}
			}
		}

		time_t current_time = time(nullptr);
		tm* timeinfo = localtime(&current_time);
		timeinfo->tm_hour = hour;
		timeinfo->tm_min = min;
		timeinfo->tm_sec = sec;

		time_t difference = static_cast<time_t>(difftime(mktime(timeinfo), current_time));
		if (difference < 0) {
			difference += 86400;
		}

		globalevent->setNextExecution(current_time + difference);
		globalevent->setEventType(GLOBALEVENT_TIMER);
		pushBoolean(L, true);
	} else {
		lua_pushnil(L);
	}
	return 1;
}

int GlobalEventFunctions::luaGlobalEventInterval(lua_State* L) {
	// globalevent:interval(interval)
	GlobalEvent* globalevent = getUserdata<GlobalEvent>(L, 1);
	if (globalevent) {
		globalevent->setInterval(getNumber<uint32_t>(L, 2));
		globalevent->setNextExecution(OTSYS_TIME() + getNumber<uint32_t>(L, 2));
		pushBoolean(L, true);
	} else {
		lua_pushnil(L);
	}
	return 1;
}<|MERGE_RESOLUTION|>--- conflicted
+++ resolved
@@ -80,16 +80,12 @@
 			pushBoolean(L, false);
 			return 1;
 		}
-<<<<<<< HEAD
 		if (globalevent->getEventType() == GLOBALEVENT_NONE && globalevent->getInterval() == 0) {
-			std::cout << "[Error - LuaScriptInterface::luaGlobalEventRegister] No interval for globalevent with name " << globalevent->getName() << std::endl;
+			SPDLOG_ERROR("{} - No interval for globalevent with name {}", __FUNCTION__, globalevent->getName());
 			pushBoolean(L, false);
 			return 1;
 		}
-		pushBoolean(L, g_globalEvents->registerLuaEvent(globalevent));
-=======
 		pushBoolean(L, g_globalEvents().registerLuaEvent(globalevent));
->>>>>>> 0e43691c
 	} else {
 		lua_pushnil(L);
 	}
